--- conflicted
+++ resolved
@@ -16,28 +16,8 @@
 </div>
 
 <p>If you're currently using Eclipse with ADT, we recommend you migrate to
-<<<<<<< HEAD
-<a href="{@docRoot}tools/studio/index.html">Android Studio</a>, a new Android
-development environment powered by IntelliJ IDEA. On top of the capabilities you expect from
-IntelliJ, Android Studio offers:</p>
-<ul>
-  <li>Flexible Gradle-based build system.</li>
-  <li>Build variants and multiple APK generation.</li>
-  <li>Expanded template support for Google services and various device types.</li>
-  <li>Rich layout editor with support for theme editing.</li>
-  <li>Lint tools to catch performance, usability, version compatibility, and other problems.</li>
-  <li>ProGuard and app-signing capabilities.</li>
-  <li>Built-in support for <a
-  href="https://developers.google.com/cloud/devtools/android_studio_templates/"
-  class="external-link">Google Cloud Platform</a>, making it easy to integrate Google Cloud
-  Messaging and App Engine.</li>
-  <li>And <a href="{@docRoot}tools/studio/index.html">much more</a>.</li>
-</ul>
-=======
 <a href="{@docRoot}tools/studio/index.html">Android Studio</a> as soon as possible, because
 the ADT plugin for Eclipse is no longer in active development.</p>
-
->>>>>>> c137d08c
 
 <p>To migrate existing Android projects from Eclipse,
 you should export your projects from Eclipse in order to generate
@@ -68,14 +48,7 @@
 don't generate a Gradle build file from Eclipse&mdash;Android Studio will successfully build and
 run projects using an existing Ant build file. However, in order to take advantage of build
 variants and other advanced features in the future,
-<<<<<<< HEAD
-we strongly suggest that you generate a Gradle build file using
-the ADT plugin or write your own Gradle build file for use with Android Studio.
-For more information about the build system, see the
-<a href="{@docRoot}sdk/installing/studio-build.html">Build System Overview</a>.</p>
-=======
 you should generate a Gradle build file using
 the ADT plugin or write your own Gradle build file for use with Android Studio.</p>
 
-<p><a href="{@docRoot}tools/studio/index.html">Learn more about Android Studio</a>.</p>
->>>>>>> c137d08c
+<p><a href="{@docRoot}tools/studio/index.html">Learn more about Android Studio</a>.</p>