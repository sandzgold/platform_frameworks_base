--- conflicted
+++ resolved
@@ -20,7 +20,6 @@
         <a href="" class="slideshow-next">Next</a>
         <div class="frame">
             <ul>
-<<<<<<< HEAD
                 <li class="item carousel-home">
                     <div class="content-left col-9">
                         <a href="{@docRoot}about/versions/jelly-bean.html"><img src="{@docRoot}images/home/android-jellybean.png" ></a>
@@ -54,8 +53,6 @@
                 </li>
 
 
-=======
->>>>>>> 54201120
 
                 <li class="item carousel-home">
                     <div class="content-left col-11" style="padding-top:65px;">
@@ -96,8 +93,8 @@
                       </div>
                     </div>
                     <div class="content-right col-4">
-                    <h1 style="white-space:nowrap;line-height:1.2em;">Developer Story: <br />Colopl</h1>
-                    <p>The creators of Kuma The Bear, Japan-based Colopl, talk about how Google Play and Android allowed them to grow their business to become one of the most profitable games publishers in APAC to date. </p>
+                    <h1 style="white-space:nowrap;line-height:1.2em;">Developer Story: <br />redBus.in</h1>
+                    <p>Bangalore-based developers redBus.in talk about how Android is helping them deliver a superior booking and travel experience to millions of daily bus riders in India.</p>
                     </div>
                 </li>
 
@@ -120,6 +117,17 @@
                 </li>
 
 
+                <li class="item carousel-home">
+                    <div class="content-left col-9">
+                        <a href="{@docRoot}about/versions/jelly-bean.html"><img src="{@docRoot}images/home/android-jellybean.png" ></a>
+                    </div>
+                    <div class="content-right col-6">
+                    <h1>Android 4.2 Jelly Bean!</h1>
+                    <p>The latest version of Jelly Bean is here, with performance optimizations, a refreshed UI, and great new features for developers. </p>
+                    <p>Android 4.2 includes APIs for developing lock sceen widgets and Daydream screensavers, using external displays, creating RTL layouts, building flexible UI with nested Fragments, and much more.</p>
+                    <p><a href="{@docRoot}about/versions/jelly-bean.html" class="button">Learn More</a></p>
+                    </div>
+                </li>
                 <li class="item carousel-home">
                     <div class="content-left col-10">
                         <img src="{@docRoot}images/home/design.png" style="margin-top:30px">
