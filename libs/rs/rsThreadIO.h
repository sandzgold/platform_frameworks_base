--- conflicted
+++ resolved
@@ -36,17 +36,7 @@
 
     // Plays back commands from the client.
     // Returns true if any commands were processed.
-<<<<<<< HEAD
-    //
-    // waitForCommand: true, block until a command arrives or
-    // the specified time expires.
-    //
-    // timeToWait: Max time to block in microseconds.  A value of zero indicates
-    // an indefinite wait.
-    bool playCoreCommands(Context *con, bool waitForCommand, uint64_t timeToWait);
-=======
     bool playCoreCommands(Context *con, bool waitForCommand, int waitFd);
->>>>>>> bdeec118
 
     void setTimeoutCallback(void (*)(void *), void *, uint64_t timeout);
 
