--- conflicted
+++ resolved
@@ -11,7 +11,6 @@
 # Only build libhwui when USE_OPENGL_RENDERER is
 # defined in the current device/board configuration
 ifeq ($(USE_OPENGL_RENDERER),true)
-<<<<<<< HEAD
     LOCAL_SRC_FILES := \
         utils/Blur.cpp \
         utils/GLUtils.cpp \
@@ -26,7 +25,6 @@
         AssetAtlas.cpp \
         DamageAccumulator.cpp \
         FontRenderer.cpp \
-        FrameInfo.cpp \
         GammaFontRenderer.cpp \
         Caches.cpp \
         DisplayList.cpp \
@@ -41,7 +39,6 @@
         GradientCache.cpp \
         Image.cpp \
         Interpolator.cpp \
-        JankTracker.cpp \
         Layer.cpp \
         LayerCache.cpp \
         LayerRenderer.cpp \
@@ -69,63 +66,6 @@
         Texture.cpp \
         TextureCache.cpp \
         TextDropShadowCache.cpp
-=======
-	LOCAL_SRC_FILES := \
-		utils/Blur.cpp \
-		utils/GLUtils.cpp \
-		utils/SortedListImpl.cpp \
-		thread/TaskManager.cpp \
-		font/CacheTexture.cpp \
-		font/Font.cpp \
-		AmbientShadow.cpp \
-		AnimationContext.cpp \
-		Animator.cpp \
-		AnimatorManager.cpp \
-		AssetAtlas.cpp \
-		DamageAccumulator.cpp \
-		FontRenderer.cpp \
-		GammaFontRenderer.cpp \
-		Caches.cpp \
-		DisplayList.cpp \
-		DeferredDisplayList.cpp \
-		DeferredLayerUpdater.cpp \
-		DisplayListLogBuffer.cpp \
-		DisplayListRenderer.cpp \
-		Dither.cpp \
-		DrawProfiler.cpp \
-		Extensions.cpp \
-		FboCache.cpp \
-		GradientCache.cpp \
-		Image.cpp \
-		Interpolator.cpp \
-		Layer.cpp \
-		LayerCache.cpp \
-		LayerRenderer.cpp \
-		Matrix.cpp \
-		OpenGLRenderer.cpp \
-		Patch.cpp \
-		PatchCache.cpp \
-		PathCache.cpp \
-		PathTessellator.cpp \
-		PixelBuffer.cpp \
-		Program.cpp \
-		ProgramCache.cpp \
-		RenderBufferCache.cpp \
-		RenderNode.cpp \
-		RenderProperties.cpp \
-		RenderState.cpp \
-		ResourceCache.cpp \
-		ShadowTessellator.cpp \
-		SkiaShader.cpp \
-		Snapshot.cpp \
-		SpotShadow.cpp \
-		StatefulBaseRenderer.cpp \
-		Stencil.cpp \
-		TessellationCache.cpp \
-		Texture.cpp \
-		TextureCache.cpp \
-		TextDropShadowCache.cpp
->>>>>>> 951f2347
 
 # RenderThread stuff
     LOCAL_SRC_FILES += \
