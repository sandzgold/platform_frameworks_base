/*
 * Copyright (C) 2012 The Android Open Source Project
 *
 * Licensed under the Apache License, Version 2.0 (the "License");
 * you may not use this file except in compliance with the License.
 * You may obtain a copy of the License at
 *
 *      http://www.apache.org/licenses/LICENSE-2.0
 *
 * Unless required by applicable law or agreed to in writing, software
 * distributed under the License is distributed on an "AS IS" BASIS,
 * WITHOUT WARRANTIES OR CONDITIONS OF ANY KIND, either express or implied.
 * See the License for the specific language governing permissions and
 * limitations under the License.
 */

package android.security;

import com.android.org.conscrypt.OpenSSLEngine;
import com.android.org.conscrypt.OpenSSLKeyHolder;

import android.security.keymaster.KeyCharacteristics;
import android.security.keymaster.KeymasterArguments;
import android.security.keymaster.KeymasterDefs;
import android.util.Log;

import java.io.ByteArrayInputStream;
import java.io.IOException;
import java.io.InputStream;
import java.io.OutputStream;
import java.security.InvalidKeyException;
import java.security.Key;
import java.security.KeyStore.Entry;
import java.security.KeyStore.PrivateKeyEntry;
import java.security.KeyStore.ProtectionParameter;
import java.security.KeyStore;
import java.security.KeyStore.SecretKeyEntry;
import java.security.KeyStoreException;
import java.security.KeyStoreSpi;
import java.security.NoSuchAlgorithmException;
import java.security.PrivateKey;
import java.security.UnrecoverableKeyException;
import java.security.cert.Certificate;
import java.security.cert.CertificateEncodingException;
import java.security.cert.CertificateException;
import java.security.cert.CertificateFactory;
import java.security.cert.X509Certificate;
import java.util.ArrayList;
import java.util.Collection;
import java.util.Collections;
import java.util.Date;
import java.util.Enumeration;
import java.util.HashSet;
import java.util.Iterator;
import java.util.Set;

import javax.crypto.SecretKey;

/**
 * A java.security.KeyStore interface for the Android KeyStore. An instance of
 * it can be created via the {@link java.security.KeyStore#getInstance(String)
 * KeyStore.getInstance("AndroidKeyStore")} interface. This returns a
 * java.security.KeyStore backed by this "AndroidKeyStore" implementation.
 * <p>
 * This is built on top of Android's keystore daemon. The convention of alias
 * use is:
 * <p>
 * PrivateKeyEntry will have a Credentials.USER_PRIVATE_KEY as the private key,
 * Credentials.USER_CERTIFICATE as the first certificate in the chain (the one
 * that corresponds to the private key), and then a Credentials.CA_CERTIFICATE
 * entry which will have the rest of the chain concatenated in BER format.
 * <p>
 * TrustedCertificateEntry will just have a Credentials.CA_CERTIFICATE entry
 * with a single certificate.
 *
 * @hide
 */
public class AndroidKeyStore extends KeyStoreSpi {
    public static final String NAME = "AndroidKeyStore";

    private android.security.KeyStore mKeyStore;

    @Override
    public Key engineGetKey(String alias, char[] password) throws NoSuchAlgorithmException,
            UnrecoverableKeyException {
        if (isPrivateKeyEntry(alias)) {
            final OpenSSLEngine engine = OpenSSLEngine.getInstance("keystore");
            try {
                return engine.getPrivateKeyById(Credentials.USER_PRIVATE_KEY + alias);
            } catch (InvalidKeyException e) {
                UnrecoverableKeyException t = new UnrecoverableKeyException("Can't get key");
                t.initCause(e);
                throw t;
            }
        } else if (isSecretKeyEntry(alias)) {
            KeyCharacteristics keyCharacteristics = new KeyCharacteristics();
            String keyAliasInKeystore = Credentials.USER_SECRET_KEY + alias;
            int errorCode = mKeyStore.getKeyCharacteristics(
                    keyAliasInKeystore, null, null, keyCharacteristics);
            if ((errorCode != KeymasterDefs.KM_ERROR_OK)
                    && (errorCode != android.security.KeyStore.NO_ERROR)) {
                throw new UnrecoverableKeyException("Failed to load information about key."
                        + " Error code: " + errorCode);
            }

            int keymasterAlgorithm =
                    keyCharacteristics.hwEnforced.getInt(KeymasterDefs.KM_TAG_ALGORITHM, -1);
            if (keymasterAlgorithm == -1) {
                keymasterAlgorithm =
                        keyCharacteristics.swEnforced.getInt(KeymasterDefs.KM_TAG_ALGORITHM, -1);
            }
            if (keymasterAlgorithm == -1) {
                throw new UnrecoverableKeyException("Key algorithm unknown");
            }
            @KeyStoreKeyConstraints.AlgorithmEnum int keyAlgorithm;
            try {
                keyAlgorithm = KeyStoreKeyConstraints.Algorithm.fromKeymaster(keymasterAlgorithm);
            } catch (IllegalArgumentException e) {
                throw (UnrecoverableKeyException)
                        new UnrecoverableKeyException("Unsupported key algorithm").initCause(e);
            }

            int keymasterDigest =
                    keyCharacteristics.hwEnforced.getInt(KeymasterDefs.KM_TAG_DIGEST, -1);
            if (keymasterDigest == -1) {
                keymasterDigest =
                        keyCharacteristics.swEnforced.getInt(KeymasterDefs.KM_TAG_DIGEST, -1);
            }
            @KeyStoreKeyConstraints.DigestEnum Integer digest = null;
            if (keymasterDigest != -1) {
                try {
                    digest = KeyStoreKeyConstraints.Digest.fromKeymaster(keymasterDigest);
                } catch (IllegalArgumentException e) {
                    throw (UnrecoverableKeyException)
                            new UnrecoverableKeyException("Unsupported digest").initCause(e);
                }
            }

            String keyAlgorithmString;
            try {
                keyAlgorithmString = KeyStoreKeyConstraints.Algorithm.toJCASecretKeyAlgorithm(
                    keyAlgorithm, digest);
            } catch (IllegalArgumentException e) {
                throw (UnrecoverableKeyException)
                        new UnrecoverableKeyException("Unsupported secret key type").initCause(e);
            }

            return new KeyStoreSecretKey(keyAliasInKeystore, keyAlgorithmString);
        }

        return null;
    }

    @Override
    public Certificate[] engineGetCertificateChain(String alias) {
        if (alias == null) {
            throw new NullPointerException("alias == null");
        }

        final X509Certificate leaf = (X509Certificate) engineGetCertificate(alias);
        if (leaf == null) {
            return null;
        }

        final Certificate[] caList;

        final byte[] caBytes = mKeyStore.get(Credentials.CA_CERTIFICATE + alias);
        if (caBytes != null) {
            final Collection<X509Certificate> caChain = toCertificates(caBytes);

            caList = new Certificate[caChain.size() + 1];

            final Iterator<X509Certificate> it = caChain.iterator();
            int i = 1;
            while (it.hasNext()) {
                caList[i++] = it.next();
            }
        } else {
            caList = new Certificate[1];
        }

        caList[0] = leaf;

        return caList;
    }

    @Override
    public Certificate engineGetCertificate(String alias) {
        if (alias == null) {
            throw new NullPointerException("alias == null");
        }

        byte[] certificate = mKeyStore.get(Credentials.USER_CERTIFICATE + alias);
        if (certificate != null) {
            return toCertificate(certificate);
        }

        certificate = mKeyStore.get(Credentials.CA_CERTIFICATE + alias);
        if (certificate != null) {
            return toCertificate(certificate);
        }

        return null;
    }

    private static X509Certificate toCertificate(byte[] bytes) {
        try {
            final CertificateFactory certFactory = CertificateFactory.getInstance("X.509");
            return (X509Certificate) certFactory
                    .generateCertificate(new ByteArrayInputStream(bytes));
        } catch (CertificateException e) {
            Log.w(NAME, "Couldn't parse certificate in keystore", e);
            return null;
        }
    }

    @SuppressWarnings("unchecked")
    private static Collection<X509Certificate> toCertificates(byte[] bytes) {
        try {
            final CertificateFactory certFactory = CertificateFactory.getInstance("X.509");
            return (Collection<X509Certificate>) certFactory
                    .generateCertificates(new ByteArrayInputStream(bytes));
        } catch (CertificateException e) {
            Log.w(NAME, "Couldn't parse certificates in keystore", e);
            return new ArrayList<X509Certificate>();
        }
    }

    private Date getModificationDate(String alias) {
        final long epochMillis = mKeyStore.getmtime(alias);
        if (epochMillis == -1L) {
            return null;
        }

        return new Date(epochMillis);
    }

    @Override
    public Date engineGetCreationDate(String alias) {
        if (alias == null) {
            throw new NullPointerException("alias == null");
        }

        Date d = getModificationDate(Credentials.USER_PRIVATE_KEY + alias);
        if (d != null) {
            return d;
        }

        d = getModificationDate(Credentials.USER_SECRET_KEY + alias);
        if (d != null) {
            return d;
        }

        d = getModificationDate(Credentials.USER_CERTIFICATE + alias);
        if (d != null) {
            return d;
        }

        return getModificationDate(Credentials.CA_CERTIFICATE + alias);
    }

    @Override
    public void engineSetKeyEntry(String alias, Key key, char[] password, Certificate[] chain)
            throws KeyStoreException {
        if ((password != null) && (password.length > 0)) {
            throw new KeyStoreException("entries cannot be protected with passwords");
        }

        if (key instanceof PrivateKey) {
            setPrivateKeyEntry(alias, (PrivateKey) key, chain, null);
        } else if (key instanceof SecretKey) {
            setSecretKeyEntry(alias, (SecretKey) key, null);
        } else {
            throw new KeyStoreException("Only PrivateKey and SecretKey are supported");
        }
    }

    private void setPrivateKeyEntry(String alias, PrivateKey key, Certificate[] chain,
            KeyStoreParameter params) throws KeyStoreException {
        byte[] keyBytes = null;

        final String pkeyAlias;
        if (key instanceof OpenSSLKeyHolder) {
            pkeyAlias = ((OpenSSLKeyHolder) key).getOpenSSLKey().getAlias();
        } else {
            pkeyAlias = null;
        }

        final boolean shouldReplacePrivateKey;
        if (pkeyAlias != null && pkeyAlias.startsWith(Credentials.USER_PRIVATE_KEY)) {
            final String keySubalias = pkeyAlias.substring(Credentials.USER_PRIVATE_KEY.length());
            if (!alias.equals(keySubalias)) {
                throw new KeyStoreException("Can only replace keys with same alias: " + alias
                        + " != " + keySubalias);
            }

            shouldReplacePrivateKey = false;
        } else {
            // Make sure the PrivateKey format is the one we support.
            final String keyFormat = key.getFormat();
            if ((keyFormat == null) || (!"PKCS#8".equals(keyFormat))) {
                throw new KeyStoreException(
                        "Only PrivateKeys that can be encoded into PKCS#8 are supported");
            }

            // Make sure we can actually encode the key.
            keyBytes = key.getEncoded();
            if (keyBytes == null) {
                throw new KeyStoreException("PrivateKey has no encoding");
            }

            shouldReplacePrivateKey = true;
        }

        // Make sure the chain exists since this is a PrivateKey
        if ((chain == null) || (chain.length == 0)) {
            throw new KeyStoreException("Must supply at least one Certificate with PrivateKey");
        }

        // Do chain type checking.
        X509Certificate[] x509chain = new X509Certificate[chain.length];
        for (int i = 0; i < chain.length; i++) {
            if (!"X.509".equals(chain[i].getType())) {
                throw new KeyStoreException("Certificates must be in X.509 format: invalid cert #"
                        + i);
            }

            if (!(chain[i] instanceof X509Certificate)) {
                throw new KeyStoreException("Certificates must be in X.509 format: invalid cert #"
                        + i);
            }

            x509chain[i] = (X509Certificate) chain[i];
        }

        final byte[] userCertBytes;
        try {
            userCertBytes = x509chain[0].getEncoded();
        } catch (CertificateEncodingException e) {
            throw new KeyStoreException("Couldn't encode certificate #1", e);
        }

        /*
         * If we have a chain, store it in the CA certificate slot for this
         * alias as concatenated DER-encoded certificates. These can be
         * deserialized by {@link CertificateFactory#generateCertificates}.
         */
        final byte[] chainBytes;
        if (chain.length > 1) {
            /*
             * The chain is passed in as {user_cert, ca_cert_1, ca_cert_2, ...}
             * so we only need the certificates starting at index 1.
             */
            final byte[][] certsBytes = new byte[x509chain.length - 1][];
            int totalCertLength = 0;
            for (int i = 0; i < certsBytes.length; i++) {
                try {
                    certsBytes[i] = x509chain[i + 1].getEncoded();
                    totalCertLength += certsBytes[i].length;
                } catch (CertificateEncodingException e) {
                    throw new KeyStoreException("Can't encode Certificate #" + i, e);
                }
            }

            /*
             * Serialize this into one byte array so we can later call
             * CertificateFactory#generateCertificates to recover them.
             */
            chainBytes = new byte[totalCertLength];
            int outputOffset = 0;
            for (int i = 0; i < certsBytes.length; i++) {
                final int certLength = certsBytes[i].length;
                System.arraycopy(certsBytes[i], 0, chainBytes, outputOffset, certLength);
                outputOffset += certLength;
                certsBytes[i] = null;
            }
        } else {
            chainBytes = null;
        }

        /*
         * Make sure we clear out all the appropriate types before trying to
         * write.
         */
        if (shouldReplacePrivateKey) {
            Credentials.deleteAllTypesForAlias(mKeyStore, alias);
        } else {
            Credentials.deleteCertificateTypesForAlias(mKeyStore, alias);
            Credentials.deleteSecretKeyTypeForAlias(mKeyStore, alias);
        }

        final int flags = (params == null) ? 0 : params.getFlags();

        if (shouldReplacePrivateKey
                && !mKeyStore.importKey(Credentials.USER_PRIVATE_KEY + alias, keyBytes,
                        android.security.KeyStore.UID_SELF, flags)) {
            Credentials.deleteAllTypesForAlias(mKeyStore, alias);
            throw new KeyStoreException("Couldn't put private key in keystore");
        } else if (!mKeyStore.put(Credentials.USER_CERTIFICATE + alias, userCertBytes,
                android.security.KeyStore.UID_SELF, flags)) {
            Credentials.deleteAllTypesForAlias(mKeyStore, alias);
            throw new KeyStoreException("Couldn't put certificate #1 in keystore");
        } else if (chainBytes != null
                && !mKeyStore.put(Credentials.CA_CERTIFICATE + alias, chainBytes,
                        android.security.KeyStore.UID_SELF, flags)) {
            Credentials.deleteAllTypesForAlias(mKeyStore, alias);
            throw new KeyStoreException("Couldn't put certificate chain in keystore");
        }
    }

    private void setSecretKeyEntry(String entryAlias, SecretKey key, KeyStoreParameter params)
            throws KeyStoreException {
        if (key instanceof KeyStoreSecretKey) {
            // KeyStore-backed secret key. It cannot be duplicated into another entry and cannot
            // overwrite its own entry.
            String keyAliasInKeystore = ((KeyStoreSecretKey) key).getAlias();
            if (keyAliasInKeystore == null) {
                throw new KeyStoreException("KeyStore-backed secret key does not have an alias");
            }
            if (!keyAliasInKeystore.startsWith(Credentials.USER_SECRET_KEY)) {
                throw new KeyStoreException("KeyStore-backed secret key has invalid alias: "
                        + keyAliasInKeystore);
            }
            String keyEntryAlias =
                    keyAliasInKeystore.substring(Credentials.USER_SECRET_KEY.length());
            if (!entryAlias.equals(keyEntryAlias)) {
                throw new KeyStoreException("Can only replace KeyStore-backed keys with same"
                        + " alias: " + entryAlias + " != " + keyEntryAlias);
            }
            // This is the entry where this key is already stored. No need to do anything.
            if (params != null) {
                throw new KeyStoreException("Modifying KeyStore-backed key using protection"
                        + " parameters not supported");
            }
            return;
        }

        if (params == null) {
            throw new KeyStoreException(
                    "Protection parameters must be specified when importing a symmetric key");
        }

        // Not a KeyStore-backed secret key -- import its key material into keystore.
        String keyExportFormat = key.getFormat();
        if (keyExportFormat == null) {
            throw new KeyStoreException(
                    "Only secret keys that export their key material are supported");
        } else if (!"RAW".equals(keyExportFormat)) {
            throw new KeyStoreException(
                    "Unsupported secret key material export format: " + keyExportFormat);
        }
        byte[] keyMaterial = key.getEncoded();
        if (keyMaterial == null) {
            throw new KeyStoreException("Key did not export its key material despite supporting"
                    + " RAW format export");
        }

        String keyAlgorithmString = key.getAlgorithm();
        @KeyStoreKeyConstraints.AlgorithmEnum int keyAlgorithm;
        @KeyStoreKeyConstraints.DigestEnum Integer digest;
        try {
            keyAlgorithm =
                    KeyStoreKeyConstraints.Algorithm.fromJCASecretKeyAlgorithm(keyAlgorithmString);
            digest = KeyStoreKeyConstraints.Digest.fromJCASecretKeyAlgorithm(keyAlgorithmString);
        } catch (IllegalArgumentException e) {
            throw new KeyStoreException("Unsupported secret key algorithm: " + keyAlgorithmString);
        }

        KeymasterArguments args = new KeymasterArguments();
        args.addInt(KeymasterDefs.KM_TAG_ALGORITHM,
                KeyStoreKeyConstraints.Algorithm.toKeymaster(keyAlgorithm));

        @KeyStoreKeyConstraints.DigestEnum int digests;
        if (params.isDigestsSpecified()) {
            // Digest(s) specified in parameters
            if (digest != null) {
                // Digest also specified in the JCA key algorithm name.
                if ((params.getDigests() & digest) != digest) {
                    throw new KeyStoreException("Key digest mismatch"
                            + ". Key: " + keyAlgorithmString
                            + ", parameter spec: "
                            + KeyStoreKeyConstraints.Digest.allToString(params.getDigests()));
                }
            }
            digests = params.getDigests();
        } else {
            // No digest specified in parameters
            if (digest != null) {
                // Digest specified in the JCA key algorithm name.
                digests = digest;
            } else {
                digests = 0;
            }
        }
        for (int keymasterDigest : KeyStoreKeyConstraints.Digest.allToKeymaster(digests)) {
            args.addInt(KeymasterDefs.KM_TAG_DIGEST, keymasterDigest);
        }
        if (digests != 0) {
            // TODO: Remove MAC length constraint once Keymaster API no longer requires it.
            // This code will blow up if mode than one digest is specified.
            Integer digestOutputSizeBytes =
                    KeyStoreKeyConstraints.Digest.getOutputSizeBytes(digest);
            if (digestOutputSizeBytes != null) {
                // TODO: Switch to bits instead of bytes, once this is fixed in Keymaster
                args.addInt(KeymasterDefs.KM_TAG_MAC_LENGTH, digestOutputSizeBytes);
            }
        }
        if (keyAlgorithm == KeyStoreKeyConstraints.Algorithm.HMAC) {
            if (digests == 0) {
                throw new KeyStoreException("At least one digest algorithm must be specified"
                        + " for key algorithm " + keyAlgorithmString);
            }
        }

        int purposes = params.getPurposes();
        for (int keymasterPurpose : KeyStoreKeyConstraints.Purpose.allToKeymaster(purposes)) {
            args.addInt(KeymasterDefs.KM_TAG_PURPOSE, keymasterPurpose);
        }
        for (int keymasterBlockMode :
            KeyStoreKeyConstraints.BlockMode.allToKeymaster(params.getBlockModes())) {
            args.addInt(KeymasterDefs.KM_TAG_BLOCK_MODE, keymasterBlockMode);
        }
        for (int keymasterPadding :
            KeyStoreKeyConstraints.Padding.allToKeymaster(params.getPaddings())) {
            args.addInt(KeymasterDefs.KM_TAG_PADDING, keymasterPadding);
        }
        if (params.getUserAuthenticators() == 0) {
            args.addBoolean(KeymasterDefs.KM_TAG_NO_AUTH_REQUIRED);
        } else {
            args.addInt(KeymasterDefs.KM_TAG_USER_AUTH_TYPE,
                    KeyStoreKeyConstraints.UserAuthenticator.allToKeymaster(
                            params.getUserAuthenticators()));
        }
<<<<<<< HEAD
        if (params.isInvalidatedOnNewFingerprintEnrolled()) {
            // TODO: Add the invalidate on fingerprint enrolled constraint once Keymaster supports
            // that.
        }
        if (params.getUserAuthenticationValidityDurationSeconds() != null) {
=======
        if (params.getUserAuthenticationValidityDurationSeconds() != -1) {
>>>>>>> 06adabdb
            args.addInt(KeymasterDefs.KM_TAG_AUTH_TIMEOUT,
                    params.getUserAuthenticationValidityDurationSeconds());
        }
        args.addDate(KeymasterDefs.KM_TAG_ACTIVE_DATETIME,
                (params.getKeyValidityStart() != null)
                        ? params.getKeyValidityStart() : new Date(0));
        args.addDate(KeymasterDefs.KM_TAG_ORIGINATION_EXPIRE_DATETIME,
                (params.getKeyValidityForOriginationEnd() != null)
                        ? params.getKeyValidityForOriginationEnd() : new Date(Long.MAX_VALUE));
        args.addDate(KeymasterDefs.KM_TAG_USAGE_EXPIRE_DATETIME,
                (params.getKeyValidityForConsumptionEnd() != null)
                        ? params.getKeyValidityForConsumptionEnd() : new Date(Long.MAX_VALUE));

        // TODO: Remove this once keymaster does not require us to specify the size of imported key.
        args.addInt(KeymasterDefs.KM_TAG_KEY_SIZE, keyMaterial.length * 8);

        if (((purposes & KeyStoreKeyConstraints.Purpose.ENCRYPT) != 0)
                || ((purposes & KeyStoreKeyConstraints.Purpose.DECRYPT) != 0)) {
            // Permit caller-specified IV. This is needed for the Cipher abstraction.
            args.addBoolean(KeymasterDefs.KM_TAG_CALLER_NONCE);
        }

        Credentials.deleteAllTypesForAlias(mKeyStore, entryAlias);
        String keyAliasInKeystore = Credentials.USER_SECRET_KEY + entryAlias;
        int errorCode = mKeyStore.importKey(
                keyAliasInKeystore,
                args,
                KeymasterDefs.KM_KEY_FORMAT_RAW,
                keyMaterial,
                params.getFlags(),
                new KeyCharacteristics());
        if (errorCode != android.security.KeyStore.NO_ERROR) {
            throw new KeyStoreException("Failed to import secret key. Keystore error code: "
                + errorCode);
        }
    }

    @Override
    public void engineSetKeyEntry(String alias, byte[] userKey, Certificate[] chain)
            throws KeyStoreException {
        throw new KeyStoreException("Operation not supported because key encoding is unknown");
    }

    @Override
    public void engineSetCertificateEntry(String alias, Certificate cert) throws KeyStoreException {
        if (isKeyEntry(alias)) {
            throw new KeyStoreException("Entry exists and is not a trusted certificate");
        }

        // We can't set something to null.
        if (cert == null) {
            throw new NullPointerException("cert == null");
        }

        final byte[] encoded;
        try {
            encoded = cert.getEncoded();
        } catch (CertificateEncodingException e) {
            throw new KeyStoreException(e);
        }

        if (!mKeyStore.put(Credentials.CA_CERTIFICATE + alias, encoded,
                android.security.KeyStore.UID_SELF, android.security.KeyStore.FLAG_NONE)) {
            throw new KeyStoreException("Couldn't insert certificate; is KeyStore initialized?");
        }
    }

    @Override
    public void engineDeleteEntry(String alias) throws KeyStoreException {
        if (!isKeyEntry(alias) && !isCertificateEntry(alias)) {
            return;
        }

        if (!Credentials.deleteAllTypesForAlias(mKeyStore, alias)) {
            throw new KeyStoreException("No such entry " + alias);
        }
    }

    private Set<String> getUniqueAliases() {
        final String[] rawAliases = mKeyStore.saw("");
        if (rawAliases == null) {
            return new HashSet<String>();
        }

        final Set<String> aliases = new HashSet<String>(rawAliases.length);
        for (String alias : rawAliases) {
            final int idx = alias.indexOf('_');
            if ((idx == -1) || (alias.length() <= idx)) {
                Log.e(NAME, "invalid alias: " + alias);
                continue;
            }

            aliases.add(new String(alias.substring(idx + 1)));
        }

        return aliases;
    }

    @Override
    public Enumeration<String> engineAliases() {
        return Collections.enumeration(getUniqueAliases());
    }

    @Override
    public boolean engineContainsAlias(String alias) {
        if (alias == null) {
            throw new NullPointerException("alias == null");
        }

        return mKeyStore.contains(Credentials.USER_PRIVATE_KEY + alias)
                || mKeyStore.contains(Credentials.USER_SECRET_KEY + alias)
                || mKeyStore.contains(Credentials.USER_CERTIFICATE + alias)
                || mKeyStore.contains(Credentials.CA_CERTIFICATE + alias);
    }

    @Override
    public int engineSize() {
        return getUniqueAliases().size();
    }

    @Override
    public boolean engineIsKeyEntry(String alias) {
        return isKeyEntry(alias);
    }

    private boolean isKeyEntry(String alias) {
        return isPrivateKeyEntry(alias) || isSecretKeyEntry(alias);
    }

    private boolean isPrivateKeyEntry(String alias) {
        if (alias == null) {
            throw new NullPointerException("alias == null");
        }

        return mKeyStore.contains(Credentials.USER_PRIVATE_KEY + alias);
    }

    private boolean isSecretKeyEntry(String alias) {
        if (alias == null) {
            throw new NullPointerException("alias == null");
        }

        return mKeyStore.contains(Credentials.USER_SECRET_KEY + alias);
    }

    private boolean isCertificateEntry(String alias) {
        if (alias == null) {
            throw new NullPointerException("alias == null");
        }

        return mKeyStore.contains(Credentials.CA_CERTIFICATE + alias);
    }

    @Override
    public boolean engineIsCertificateEntry(String alias) {
        return !isKeyEntry(alias) && isCertificateEntry(alias);
    }

    @Override
    public String engineGetCertificateAlias(Certificate cert) {
        if (cert == null) {
            return null;
        }

        final Set<String> nonCaEntries = new HashSet<String>();

        /*
         * First scan the PrivateKeyEntry types. The KeyStoreSpi documentation
         * says to only compare the first certificate in the chain which is
         * equivalent to the USER_CERTIFICATE prefix for the Android keystore
         * convention.
         */
        final String[] certAliases = mKeyStore.saw(Credentials.USER_CERTIFICATE);
        if (certAliases != null) {
            for (String alias : certAliases) {
                final byte[] certBytes = mKeyStore.get(Credentials.USER_CERTIFICATE + alias);
                if (certBytes == null) {
                    continue;
                }

                final Certificate c = toCertificate(certBytes);
                nonCaEntries.add(alias);

                if (cert.equals(c)) {
                    return alias;
                }
            }
        }

        /*
         * Look at all the TrustedCertificateEntry types. Skip all the
         * PrivateKeyEntry we looked at above.
         */
        final String[] caAliases = mKeyStore.saw(Credentials.CA_CERTIFICATE);
        if (certAliases != null) {
            for (String alias : caAliases) {
                if (nonCaEntries.contains(alias)) {
                    continue;
                }

                final byte[] certBytes = mKeyStore.get(Credentials.CA_CERTIFICATE + alias);
                if (certBytes == null) {
                    continue;
                }

                final Certificate c =
                        toCertificate(mKeyStore.get(Credentials.CA_CERTIFICATE + alias));
                if (cert.equals(c)) {
                    return alias;
                }
            }
        }

        return null;
    }

    @Override
    public void engineStore(OutputStream stream, char[] password) throws IOException,
            NoSuchAlgorithmException, CertificateException {
        throw new UnsupportedOperationException("Can not serialize AndroidKeyStore to OutputStream");
    }

    @Override
    public void engineLoad(InputStream stream, char[] password) throws IOException,
            NoSuchAlgorithmException, CertificateException {
        if (stream != null) {
            throw new IllegalArgumentException("InputStream not supported");
        }

        if (password != null) {
            throw new IllegalArgumentException("password not supported");
        }

        // Unfortunate name collision.
        mKeyStore = android.security.KeyStore.getInstance();
    }

    @Override
    public void engineSetEntry(String alias, Entry entry, ProtectionParameter param)
            throws KeyStoreException {
        if (entry == null) {
            throw new KeyStoreException("entry == null");
        }

        if (engineContainsAlias(alias)) {
            engineDeleteEntry(alias);
        }

        if (entry instanceof KeyStore.TrustedCertificateEntry) {
            KeyStore.TrustedCertificateEntry trE = (KeyStore.TrustedCertificateEntry) entry;
            engineSetCertificateEntry(alias, trE.getTrustedCertificate());
            return;
        }

        if (param != null && !(param instanceof KeyStoreParameter)) {
            throw new KeyStoreException(
                    "protParam should be android.security.KeyStoreParameter; was: "
                    + param.getClass().getName());
        }

        if (entry instanceof PrivateKeyEntry) {
            PrivateKeyEntry prE = (PrivateKeyEntry) entry;
            setPrivateKeyEntry(alias, prE.getPrivateKey(), prE.getCertificateChain(),
                    (KeyStoreParameter) param);
        } else if (entry instanceof SecretKeyEntry) {
            SecretKeyEntry secE = (SecretKeyEntry) entry;
            setSecretKeyEntry(alias, secE.getSecretKey(), (KeyStoreParameter) param);
        } else {
            throw new KeyStoreException(
                    "Entry must be a PrivateKeyEntry, SecretKeyEntry or TrustedCertificateEntry"
                    + "; was " + entry);
        }
    }

}<|MERGE_RESOLUTION|>--- conflicted
+++ resolved
@@ -531,15 +531,11 @@
                     KeyStoreKeyConstraints.UserAuthenticator.allToKeymaster(
                             params.getUserAuthenticators()));
         }
-<<<<<<< HEAD
         if (params.isInvalidatedOnNewFingerprintEnrolled()) {
             // TODO: Add the invalidate on fingerprint enrolled constraint once Keymaster supports
             // that.
         }
-        if (params.getUserAuthenticationValidityDurationSeconds() != null) {
-=======
         if (params.getUserAuthenticationValidityDurationSeconds() != -1) {
->>>>>>> 06adabdb
             args.addInt(KeymasterDefs.KM_TAG_AUTH_TIMEOUT,
                     params.getUserAuthenticationValidityDurationSeconds());
         }
