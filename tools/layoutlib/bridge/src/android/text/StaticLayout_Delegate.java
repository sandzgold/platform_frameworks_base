package android.text;

import com.android.annotations.NonNull;
import com.android.tools.layoutlib.annotations.LayoutlibDelegate;

import android.text.StaticLayout.LineBreaks;
import android.text.Primitive.PrimitiveType;

import java.util.ArrayList;
import java.util.List;

import com.ibm.icu.text.BreakIterator;
import com.ibm.icu.util.ULocale;
import javax.swing.text.Segment;

/**
 * Delegate that provides implementation for native methods in {@link android.text.StaticLayout}
 * <p/>
<<<<<<< HEAD
 * Through the layoutlib_create tool, selected methods of Handler have been replaced by calls to
 * methods of the same name in this delegate class.
=======
 * Through the layoutlib_create tool, selected methods of StaticLayout have been replaced
 * by calls to methods of the same name in this delegate class.
 *
>>>>>>> 20db8770
 */
public class StaticLayout_Delegate {

    private static final char CHAR_SPACE     = 0x20;
    private static final char CHAR_TAB       = 0x09;
    private static final char CHAR_NEWLINE   = 0x0A;
    private static final char CHAR_ZWSP      = 0x200B;  // Zero width space.

    @LayoutlibDelegate
    /*package*/ static int nComputeLineBreaks(String locale, char[] inputText, float[] widths,
            int length, float firstWidth, int firstWidthLineCount, float restWidth,
            int[] variableTabStops, int defaultTabStop, boolean optimize, LineBreaks recycle,
            int[] recycleBreaks, float[] recycleWidths, boolean[] recycleFlags, int recycleLength) {

        // compute all possible breakpoints.
        BreakIterator it = BreakIterator.getLineInstance(new ULocale(locale));
        it.setText(new Segment(inputText, 0, length));
        // average word length in english is 5. So, initialize the possible breaks with a guess.
        List<Integer> breaks = new ArrayList<Integer>((int) Math.ceil(length / 5d));
        int loc;
        it.first();
        while ((loc = it.next()) != BreakIterator.DONE) {
            breaks.add(loc);
        }

        LineWidth lineWidth = new LineWidth(firstWidth, firstWidthLineCount, restWidth);
        TabStops tabStopCalculator = new TabStops(variableTabStops, defaultTabStop);
        List<Primitive> primitives = computePrimitives(inputText, widths, length, breaks);
        LineBreaker lineBreaker;
        if (optimize) {
            lineBreaker = new OptimizingLineBreaker(primitives, lineWidth, tabStopCalculator);
        } else {
            lineBreaker = new GreedyLineBreaker(primitives, lineWidth, tabStopCalculator);
        }
        lineBreaker.computeBreaks(recycle);
        return recycle.breaks.length;
    }

    /**
     * Compute metadata each character - things which help in deciding if it's possible to break
     * at a point or not.
     */
    @NonNull
    private static List<Primitive> computePrimitives(@NonNull char[] text, @NonNull float[] widths,
            int length, @NonNull List<Integer> breaks) {
        // Initialize the list with a guess of the number of primitives:
        // 2 Primitives per non-whitespace char and approx 5 chars per word (i.e. 83% chars)
        List<Primitive> primitives = new ArrayList<Primitive>(((int) Math.ceil(length * 1.833)));
        int breaksSize = breaks.size();
        int breakIndex = 0;
        for (int i = 0; i < length; i++) {
            char c = text[i];
            if (c == CHAR_SPACE || c == CHAR_ZWSP) {
                primitives.add(PrimitiveType.GLUE.getNewPrimitive(i, widths[i]));
            } else if (c == CHAR_TAB) {
                primitives.add(PrimitiveType.VARIABLE.getNewPrimitive(i));
            } else if (c != CHAR_NEWLINE) {
                while (breakIndex < breaksSize && breaks.get(breakIndex) < i) {
                    breakIndex++;
                }
                Primitive p;
                if (widths[i] != 0) {
                    if (breakIndex < breaksSize && breaks.get(breakIndex) == i) {
                        p = PrimitiveType.PENALTY.getNewPrimitive(i, 0, 0);
                    } else {
                        p = PrimitiveType.WORD_BREAK.getNewPrimitive(i, 0);
                    }
                    primitives.add(p);
                }

                primitives.add(PrimitiveType.BOX.getNewPrimitive(i, widths[i]));
            }
        }
        // final break at end of everything
        primitives.add(
                PrimitiveType.PENALTY.getNewPrimitive(length, 0, -PrimitiveType.PENALTY_INFINITY));
        return primitives;
    }
}<|MERGE_RESOLUTION|>--- conflicted
+++ resolved
@@ -16,14 +16,9 @@
 /**
  * Delegate that provides implementation for native methods in {@link android.text.StaticLayout}
  * <p/>
-<<<<<<< HEAD
- * Through the layoutlib_create tool, selected methods of Handler have been replaced by calls to
- * methods of the same name in this delegate class.
-=======
  * Through the layoutlib_create tool, selected methods of StaticLayout have been replaced
  * by calls to methods of the same name in this delegate class.
  *
->>>>>>> 20db8770
  */
 public class StaticLayout_Delegate {
 
