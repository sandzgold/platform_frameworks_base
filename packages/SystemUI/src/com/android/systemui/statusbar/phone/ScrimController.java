--- conflicted
+++ resolved
@@ -115,21 +115,6 @@
         scheduleUpdate();
     }
 
-<<<<<<< HEAD
-=======
-    public void setShowScrimBehind(boolean show) {
-        if (show) {
-            mScrimBehindAlpha = SCRIM_BEHIND_ALPHA;
-            mScrimBehindAlphaKeyguard = SCRIM_BEHIND_ALPHA_KEYGUARD;
-            mScrimBehindAlphaUnlocking = SCRIM_BEHIND_ALPHA_UNLOCKING;
-        } else {
-            mScrimBehindAlpha = 0;
-            mScrimBehindAlphaKeyguard = 0;
-            mScrimBehindAlphaUnlocking = 0;
-        }
-        scheduleUpdate();
-    }
-
     protected void setScrimBehindValues(float scrimBehindAlphaKeyguard,
             float scrimBehindAlphaUnlocking) {
         mScrimBehindAlphaKeyguard = scrimBehindAlphaKeyguard;
@@ -137,7 +122,6 @@
         scheduleUpdate();
     }
 
->>>>>>> 04831844
     public void onTrackingStarted() {
         mExpanding = true;
         mDarkenWhileDragging = !mUnlockMethodCache.canSkipBouncer();
@@ -237,16 +221,13 @@
         return mDozeInFrontAlpha;
     }
 
-<<<<<<< HEAD
-    protected void scheduleUpdate() {
-=======
     private float getScrimInFrontAlpha() {
         return mKeyguardUpdateMonitor.isUserUnlocked()
                 ? SCRIM_IN_FRONT_ALPHA
                 : SCRIM_IN_FRONT_ALPHA_LOCKED;
     }
-    private void scheduleUpdate() {
->>>>>>> 04831844
+
+    protected void scheduleUpdate() {
         if (mUpdatePending) return;
 
         // Make sure that a frame gets scheduled.
@@ -287,13 +268,8 @@
             behindFraction = (float) Math.pow(behindFraction, 0.8f);
             setScrimInFrontColor(fraction * getScrimInFrontAlpha());
             setScrimBehindColor(behindFraction * mScrimBehindAlphaKeyguard);
-<<<<<<< HEAD
         } else if (mBouncerShowing && !mBouncerIsKeyguard) {
-            setScrimInFrontColor(SCRIM_IN_FRONT_ALPHA);
-=======
-        } else if (mBouncerShowing) {
             setScrimInFrontColor(getScrimInFrontAlpha());
->>>>>>> 04831844
             setScrimBehindColor(0f);
         } else if (mBouncerShowing) {
             setScrimInFrontColor(0f);
@@ -415,11 +391,7 @@
         scrim.setTag(TAG_KEY_ANIM_TARGET, target);
     }
 
-<<<<<<< HEAD
     protected Interpolator getInterpolator() {
-        return mAnimateKeyguardFadingOut ? KEYGUARD_FADE_OUT_INTERPOLATOR : mInterpolator;
-=======
-    private Interpolator getInterpolator() {
         if (mAnimateKeyguardFadingOut && !mKeyguardUpdateMonitor.isUserUnlocked()) {
             return KEYGUARD_FADE_OUT_INTERPOLATOR_LOCKED;
         } else if (mAnimateKeyguardFadingOut) {
@@ -427,7 +399,6 @@
         } else {
             return mInterpolator;
         }
->>>>>>> 04831844
     }
 
     @Override
