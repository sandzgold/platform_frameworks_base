--- conflicted
+++ resolved
@@ -352,59 +352,12 @@
         return (! "wifi-only".equals(SystemProperties.get("ro.carrier")));
     }
 
-<<<<<<< HEAD
-=======
-    private int getCdmaLevel() {
-        if (mSignalStrength == null) return 0;
-        final int cdmaDbm = mSignalStrength.getCdmaDbm();
-        final int cdmaEcio = mSignalStrength.getCdmaEcio();
-        int levelDbm = 0;
-        int levelEcio = 0;
-
-        if (cdmaDbm >= -75) levelDbm = 4;
-        else if (cdmaDbm >= -85) levelDbm = 3;
-        else if (cdmaDbm >= -95) levelDbm = 2;
-        else if (cdmaDbm >= -100) levelDbm = 1;
-        else levelDbm = 0;
-
-        // Ec/Io are in dB*10
-        if (cdmaEcio >= -90) levelEcio = 4;
-        else if (cdmaEcio >= -110) levelEcio = 3;
-        else if (cdmaEcio >= -130) levelEcio = 2;
-        else if (cdmaEcio >= -150) levelEcio = 1;
-        else levelEcio = 0;
-
-        return (levelDbm < levelEcio) ? levelDbm : levelEcio;
-    }
-
-    private int getEvdoLevel() {
-        if (mSignalStrength == null) return 0;
-        int evdoDbm = mSignalStrength.getEvdoDbm();
-        int evdoSnr = mSignalStrength.getEvdoSnr();
-        int levelEvdoDbm = 0;
-        int levelEvdoSnr = 0;
-
-        if (evdoDbm >= -65) levelEvdoDbm = 4;
-        else if (evdoDbm >= -75) levelEvdoDbm = 3;
-        else if (evdoDbm >= -90) levelEvdoDbm = 2;
-        else if (evdoDbm >= -105) levelEvdoDbm = 1;
-        else levelEvdoDbm = 0;
-
-        if (evdoSnr >= 7) levelEvdoSnr = 4;
-        else if (evdoSnr >= 5) levelEvdoSnr = 3;
-        else if (evdoSnr >= 3) levelEvdoSnr = 2;
-        else if (evdoSnr >= 1) levelEvdoSnr = 1;
-        else levelEvdoSnr = 0;
-
-        return (levelEvdoDbm < levelEvdoSnr) ? levelEvdoDbm : levelEvdoSnr;
-    }
 
     private void updateAirplaneMode() {
         mAirplaneMode = (Settings.System.getInt(mContext.getContentResolver(),
             Settings.System.AIRPLANE_MODE_ON, 0) == 1);
     }
 
->>>>>>> 49853dc1
     private final void updateTelephonySignalStrength() {
         if (!hasService()) {
             //Slog.d(TAG, "updateTelephonySignalStrength: no service");
