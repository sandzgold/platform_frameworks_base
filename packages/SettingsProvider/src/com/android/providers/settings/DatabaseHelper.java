/*
 * Copyright (C) 2007 The Android Open Source Project
 *
 * Licensed under the Apache License, Version 2.0 (the "License");
 * you may not use this file except in compliance with the License.
 * You may obtain a copy of the License at
 *
 *      http://www.apache.org/licenses/LICENSE-2.0
 *
 * Unless required by applicable law or agreed to in writing, software
 * distributed under the License is distributed on an "AS IS" BASIS,
 * WITHOUT WARRANTIES OR CONDITIONS OF ANY KIND, either express or implied.
 * See the License for the specific language governing permissions and
 * limitations under the License.
 */

package com.android.providers.settings;

import android.content.ComponentName;
import android.content.ContentValues;
import android.content.Context;
import android.content.Intent;
import android.content.pm.ActivityInfo;
import android.content.pm.PackageManager;
import android.content.res.XmlResourceParser;
import android.database.Cursor;
import android.database.sqlite.SQLiteDatabase;
import android.database.sqlite.SQLiteOpenHelper;
import android.database.sqlite.SQLiteStatement;
import android.media.AudioManager;
import android.media.AudioService;
import android.net.ConnectivityManager;
import android.os.SystemProperties;
import android.provider.Settings;
import android.provider.Settings.Secure;
import android.text.TextUtils;
import android.util.Log;

import com.android.internal.content.PackageHelper;
import com.android.internal.telephony.BaseCommands;
import com.android.internal.telephony.Phone;
import com.android.internal.telephony.RILConstants;
import com.android.internal.util.XmlUtils;
import com.android.internal.widget.LockPatternUtils;
import com.android.internal.widget.LockPatternView;

import org.xmlpull.v1.XmlPullParser;
import org.xmlpull.v1.XmlPullParserException;

import java.io.IOException;
import java.util.HashSet;
import java.util.List;

/**
 * Database helper class for {@link SettingsProvider}.
 * Mostly just has a bit {@link #onCreate} to initialize the database.
 */
public class DatabaseHelper extends SQLiteOpenHelper {
    private static final String TAG = "SettingsProvider";
    private static final String DATABASE_NAME = "settings.db";

    // Please, please please. If you update the database version, check to make sure the
    // database gets upgraded properly. At a minimum, please confirm that 'upgradeVersion'
    // is properly propagated through your change.  Not doing so will result in a loss of user
    // settings.
    private static final int DATABASE_VERSION = 71;

    private Context mContext;

    private static final HashSet<String> mValidTables = new HashSet<String>();

    static {
        mValidTables.add("system");
        mValidTables.add("secure");
        mValidTables.add("bluetooth_devices");
        mValidTables.add("bookmarks");

        // These are old.
        mValidTables.add("favorites");
        mValidTables.add("gservices");
        mValidTables.add("old_favorites");
    }

    public DatabaseHelper(Context context) {
        super(context, DATABASE_NAME, null, DATABASE_VERSION);
        mContext = context;
    }

    public static boolean isValidTable(String name) {
        return mValidTables.contains(name);
    }

    private void createSecureTable(SQLiteDatabase db) {
        db.execSQL("CREATE TABLE secure (" +
                "_id INTEGER PRIMARY KEY AUTOINCREMENT," +
                "name TEXT UNIQUE ON CONFLICT REPLACE," +
                "value TEXT" +
                ");");
        db.execSQL("CREATE INDEX secureIndex1 ON secure (name);");
    }

    @Override
    public void onCreate(SQLiteDatabase db) {
        db.execSQL("CREATE TABLE system (" +
                    "_id INTEGER PRIMARY KEY AUTOINCREMENT," +
                    "name TEXT UNIQUE ON CONFLICT REPLACE," +
                    "value TEXT" +
                    ");");
        db.execSQL("CREATE INDEX systemIndex1 ON system (name);");

        createSecureTable(db);

        db.execSQL("CREATE TABLE bluetooth_devices (" +
                    "_id INTEGER PRIMARY KEY," +
                    "name TEXT," +
                    "addr TEXT," +
                    "channel INTEGER," +
                    "type INTEGER" +
                    ");");

        db.execSQL("CREATE TABLE bookmarks (" +
                    "_id INTEGER PRIMARY KEY," +
                    "title TEXT," +
                    "folder TEXT," +
                    "intent TEXT," +
                    "shortcut INTEGER," +
                    "ordering INTEGER" +
                    ");");

        db.execSQL("CREATE INDEX bookmarksIndex1 ON bookmarks (folder);");
        db.execSQL("CREATE INDEX bookmarksIndex2 ON bookmarks (shortcut);");

        // Populate bookmarks table with initial bookmarks
        loadBookmarks(db);

        // Load initial volume levels into DB
        loadVolumeLevels(db);

        // Load inital settings values
        loadSettings(db);
    }

    @Override
    public void onUpgrade(SQLiteDatabase db, int oldVersion, int currentVersion) {
        Log.w(TAG, "Upgrading settings database from version " + oldVersion + " to "
                + currentVersion);

        int upgradeVersion = oldVersion;

        // Pattern for upgrade blocks:
        //
        //    if (upgradeVersion == [the DATABASE_VERSION you set] - 1) {
        //        .. your upgrade logic..
        //        upgradeVersion = [the DATABASE_VERSION you set]
        //    }

        if (upgradeVersion == 20) {
            /*
             * Version 21 is part of the volume control refresh. There is no
             * longer a UI-visible for setting notification vibrate on/off (in
             * our design), but the functionality still exists. Force the
             * notification vibrate to on.
             */
            loadVibrateSetting(db, true);

            upgradeVersion = 21;
        }

        if (upgradeVersion < 22) {
            upgradeVersion = 22;
            // Upgrade the lock gesture storage location and format
            upgradeLockPatternLocation(db);
        }

        if (upgradeVersion < 23) {
            db.execSQL("UPDATE favorites SET iconResource=0 WHERE iconType=0");
            upgradeVersion = 23;
        }

        if (upgradeVersion == 23) {
            db.beginTransaction();
            try {
                db.execSQL("ALTER TABLE favorites ADD spanX INTEGER");
                db.execSQL("ALTER TABLE favorites ADD spanY INTEGER");
                // Shortcuts, applications, folders
                db.execSQL("UPDATE favorites SET spanX=1, spanY=1 WHERE itemType<=0");
                // Photo frames, clocks
                db.execSQL(
                    "UPDATE favorites SET spanX=2, spanY=2 WHERE itemType=1000 or itemType=1002");
                // Search boxes
                db.execSQL("UPDATE favorites SET spanX=4, spanY=1 WHERE itemType=1001");
                db.setTransactionSuccessful();
            } finally {
                db.endTransaction();
            }
            upgradeVersion = 24;
        }

        if (upgradeVersion == 24) {
            db.beginTransaction();
            try {
                // The value of the constants for preferring wifi or preferring mobile have been
                // swapped, so reload the default.
                db.execSQL("DELETE FROM system WHERE name='network_preference'");
                db.execSQL("INSERT INTO system ('name', 'value') values ('network_preference', '" +
                        ConnectivityManager.DEFAULT_NETWORK_PREFERENCE + "')");
                db.setTransactionSuccessful();
            } finally {
                db.endTransaction();
            }
            upgradeVersion = 25;
        }

        if (upgradeVersion == 25) {
            db.beginTransaction();
            try {
                db.execSQL("ALTER TABLE favorites ADD uri TEXT");
                db.execSQL("ALTER TABLE favorites ADD displayMode INTEGER");
                db.setTransactionSuccessful();
            } finally {
                db.endTransaction();
            }
            upgradeVersion = 26;
        }

        if (upgradeVersion == 26) {
            // This introduces the new secure settings table.
            db.beginTransaction();
            try {
                createSecureTable(db);
                db.setTransactionSuccessful();
            } finally {
                db.endTransaction();
            }
            upgradeVersion = 27;
        }

        if (upgradeVersion == 27) {
            String[] settingsToMove = {
                    Settings.Secure.ADB_ENABLED,
                    Settings.Secure.ANDROID_ID,
                    Settings.Secure.BLUETOOTH_ON,
                    Settings.Secure.DATA_ROAMING,
                    Settings.Secure.DEVICE_PROVISIONED,
                    Settings.Secure.HTTP_PROXY,
                    Settings.Secure.INSTALL_NON_MARKET_APPS,
                    Settings.Secure.LOCATION_PROVIDERS_ALLOWED,
                    Settings.Secure.LOGGING_ID,
                    Settings.Secure.NETWORK_PREFERENCE,
                    Settings.Secure.PARENTAL_CONTROL_ENABLED,
                    Settings.Secure.PARENTAL_CONTROL_LAST_UPDATE,
                    Settings.Secure.PARENTAL_CONTROL_REDIRECT_URL,
                    Settings.Secure.SETTINGS_CLASSNAME,
                    Settings.Secure.USB_MASS_STORAGE_ENABLED,
                    Settings.Secure.USE_GOOGLE_MAIL,
                    Settings.Secure.WIFI_NETWORKS_AVAILABLE_NOTIFICATION_ON,
                    Settings.Secure.WIFI_NETWORKS_AVAILABLE_REPEAT_DELAY,
                    Settings.Secure.WIFI_NUM_OPEN_NETWORKS_KEPT,
                    Settings.Secure.WIFI_ON,
                    Settings.Secure.WIFI_WATCHDOG_ACCEPTABLE_PACKET_LOSS_PERCENTAGE,
                    Settings.Secure.WIFI_WATCHDOG_AP_COUNT,
                    Settings.Secure.WIFI_WATCHDOG_BACKGROUND_CHECK_DELAY_MS,
                    Settings.Secure.WIFI_WATCHDOG_BACKGROUND_CHECK_ENABLED,
                    Settings.Secure.WIFI_WATCHDOG_BACKGROUND_CHECK_TIMEOUT_MS,
                    Settings.Secure.WIFI_WATCHDOG_INITIAL_IGNORED_PING_COUNT,
                    Settings.Secure.WIFI_WATCHDOG_MAX_AP_CHECKS,
                    Settings.Secure.WIFI_WATCHDOG_ON,
                    Settings.Secure.WIFI_WATCHDOG_PING_COUNT,
                    Settings.Secure.WIFI_WATCHDOG_PING_DELAY_MS,
                    Settings.Secure.WIFI_WATCHDOG_PING_TIMEOUT_MS,
                };
            moveFromSystemToSecure(db, settingsToMove);
            upgradeVersion = 28;
        }

        if (upgradeVersion == 28 || upgradeVersion == 29) {
            // Note: The upgrade to 28 was flawed since it didn't delete the old
            // setting first before inserting. Combining 28 and 29 with the
            // fixed version.

            // This upgrade adds the STREAM_NOTIFICATION type to the list of
            // types affected by ringer modes (silent, vibrate, etc.)
            db.beginTransaction();
            try {
                db.execSQL("DELETE FROM system WHERE name='"
                        + Settings.System.MODE_RINGER_STREAMS_AFFECTED + "'");
                int newValue = (1 << AudioManager.STREAM_RING)
                        | (1 << AudioManager.STREAM_NOTIFICATION)
                        | (1 << AudioManager.STREAM_SYSTEM);
                db.execSQL("INSERT INTO system ('name', 'value') values ('"
                        + Settings.System.MODE_RINGER_STREAMS_AFFECTED + "', '"
                        + String.valueOf(newValue) + "')");
                db.setTransactionSuccessful();
            } finally {
                db.endTransaction();
            }

            upgradeVersion = 30;
        }

        if (upgradeVersion == 30) {
            /*
             * Upgrade 31 clears the title for all quick launch shortcuts so the
             * activities' titles will be resolved at display time. Also, the
             * folder is changed to '@quicklaunch'.
             */
            db.beginTransaction();
            try {
                db.execSQL("UPDATE bookmarks SET folder = '@quicklaunch'");
                db.execSQL("UPDATE bookmarks SET title = ''");
                db.setTransactionSuccessful();
            } finally {
                db.endTransaction();
            }
            upgradeVersion = 31;
        }

        if (upgradeVersion == 31) {
            /*
             * Animations are now managed in preferences, and may be
             * enabled or disabled based on product resources.
             */
            db.beginTransaction();
            SQLiteStatement stmt = null;
            try {
                db.execSQL("DELETE FROM system WHERE name='"
                        + Settings.System.WINDOW_ANIMATION_SCALE + "'");
                db.execSQL("DELETE FROM system WHERE name='"
                        + Settings.System.TRANSITION_ANIMATION_SCALE + "'");
                stmt = db.compileStatement("INSERT INTO system(name,value)"
                        + " VALUES(?,?);");
                loadDefaultAnimationSettings(stmt);
                db.setTransactionSuccessful();
            } finally {
                db.endTransaction();
                if (stmt != null) stmt.close();
            }
            upgradeVersion = 32;
        }

        if (upgradeVersion == 32) {
            // The Wi-Fi watchdog SSID list is now seeded with the value of
            // the property ro.com.android.wifi-watchlist
            String wifiWatchList = SystemProperties.get("ro.com.android.wifi-watchlist");
            if (!TextUtils.isEmpty(wifiWatchList)) {
                db.beginTransaction();
                try {
                    db.execSQL("INSERT OR IGNORE INTO secure(name,value) values('" +
                            Settings.Secure.WIFI_WATCHDOG_WATCH_LIST + "','" +
                            wifiWatchList + "');");
                    db.setTransactionSuccessful();
                } finally {
                    db.endTransaction();
                }
            }
            upgradeVersion = 33;
        }

        if (upgradeVersion == 33) {
            // Set the default zoom controls to: tap-twice to bring up +/-
            db.beginTransaction();
            try {
                db.execSQL("INSERT INTO system(name,value) values('zoom','2');");
                db.setTransactionSuccessful();
            } finally {
                db.endTransaction();
            }
            upgradeVersion = 34;
        }

        if (upgradeVersion == 34) {
            db.beginTransaction();
            SQLiteStatement stmt = null;
            try {
                stmt = db.compileStatement("INSERT OR IGNORE INTO secure(name,value)"
                        + " VALUES(?,?);");
                loadSecure35Settings(stmt);
                db.setTransactionSuccessful();
            } finally {
                db.endTransaction();
                if (stmt != null) stmt.close();
            }
            upgradeVersion = 35;
        }
            // due to a botched merge from donut to eclair, the initialization of ASSISTED_GPS_ENABLED
            // was accidentally done out of order here.
            // to fix this, ASSISTED_GPS_ENABLED is now initialized while upgrading from 38 to 39,
            // and we intentionally do nothing from 35 to 36 now.
        if (upgradeVersion == 35) {
            upgradeVersion = 36;
        }

        if (upgradeVersion == 36) {
           // This upgrade adds the STREAM_SYSTEM_ENFORCED type to the list of
            // types affected by ringer modes (silent, vibrate, etc.)
            db.beginTransaction();
            try {
                db.execSQL("DELETE FROM system WHERE name='"
                        + Settings.System.MODE_RINGER_STREAMS_AFFECTED + "'");
                int newValue = (1 << AudioManager.STREAM_RING)
                        | (1 << AudioManager.STREAM_NOTIFICATION)
                        | (1 << AudioManager.STREAM_SYSTEM)
                        | (1 << AudioManager.STREAM_SYSTEM_ENFORCED);
                db.execSQL("INSERT INTO system ('name', 'value') values ('"
                        + Settings.System.MODE_RINGER_STREAMS_AFFECTED + "', '"
                        + String.valueOf(newValue) + "')");
                db.setTransactionSuccessful();
            } finally {
                db.endTransaction();
            }
            upgradeVersion = 37;
        }

        if (upgradeVersion == 37) {
            db.beginTransaction();
            SQLiteStatement stmt = null;
            try {
                stmt = db.compileStatement("INSERT OR IGNORE INTO system(name,value)"
                        + " VALUES(?,?);");
                loadStringSetting(stmt, Settings.System.AIRPLANE_MODE_TOGGLEABLE_RADIOS,
                        R.string.airplane_mode_toggleable_radios);
                db.setTransactionSuccessful();
            } finally {
                db.endTransaction();
                if (stmt != null) stmt.close();
            }
            upgradeVersion = 38;
        }

        if (upgradeVersion == 38) {
            db.beginTransaction();
            try {
                String value =
                        mContext.getResources().getBoolean(R.bool.assisted_gps_enabled) ? "1" : "0";
                db.execSQL("INSERT OR IGNORE INTO secure(name,value) values('" +
                        Settings.Secure.ASSISTED_GPS_ENABLED + "','" + value + "');");
                db.setTransactionSuccessful();
            } finally {
                db.endTransaction();
            }

            upgradeVersion = 39;
        }

        if (upgradeVersion == 39) {
            upgradeAutoBrightness(db);
            upgradeVersion = 40;
        }

        if (upgradeVersion == 40) {
            /*
             * All animations are now turned on by default!
             */
            db.beginTransaction();
            SQLiteStatement stmt = null;
            try {
                db.execSQL("DELETE FROM system WHERE name='"
                        + Settings.System.WINDOW_ANIMATION_SCALE + "'");
                db.execSQL("DELETE FROM system WHERE name='"
                        + Settings.System.TRANSITION_ANIMATION_SCALE + "'");
                stmt = db.compileStatement("INSERT INTO system(name,value)"
                        + " VALUES(?,?);");
                loadDefaultAnimationSettings(stmt);
                db.setTransactionSuccessful();
            } finally {
                db.endTransaction();
                if (stmt != null) stmt.close();
            }
            upgradeVersion = 41;
        }

        if (upgradeVersion == 41) {
            /*
             * Initialize newly public haptic feedback setting
             */
            db.beginTransaction();
            SQLiteStatement stmt = null;
            try {
                db.execSQL("DELETE FROM system WHERE name='"
                        + Settings.System.HAPTIC_FEEDBACK_ENABLED + "'");
                stmt = db.compileStatement("INSERT INTO system(name,value)"
                        + " VALUES(?,?);");
                loadDefaultHapticSettings(stmt);
                db.setTransactionSuccessful();
            } finally {
                db.endTransaction();
                if (stmt != null) stmt.close();
            }
            upgradeVersion = 42;
        }

        if (upgradeVersion == 42) {
            /*
             * Initialize new notification pulse setting
             */
            db.beginTransaction();
            SQLiteStatement stmt = null;
            try {
                stmt = db.compileStatement("INSERT INTO system(name,value)"
                        + " VALUES(?,?);");
                loadBooleanSetting(stmt, Settings.System.NOTIFICATION_LIGHT_PULSE,
                        R.bool.def_notification_pulse);
                db.setTransactionSuccessful();
            } finally {
                db.endTransaction();
                if (stmt != null) stmt.close();
            }
            upgradeVersion = 43;
        }

        if (upgradeVersion == 43) {
            /*
             * This upgrade stores bluetooth volume separately from voice volume
             */
            db.beginTransaction();
            SQLiteStatement stmt = null;
            try {
                stmt = db.compileStatement("INSERT OR IGNORE INTO system(name,value)"
                        + " VALUES(?,?);");
                loadSetting(stmt, Settings.System.VOLUME_BLUETOOTH_SCO,
                        AudioManager.DEFAULT_STREAM_VOLUME[AudioManager.STREAM_BLUETOOTH_SCO]);
                db.setTransactionSuccessful();
            } finally {
                db.endTransaction();
                if (stmt != null) stmt.close();
            }
            upgradeVersion = 44;
        }

        if (upgradeVersion == 44) {
            /*
             * Gservices was moved into vendor/google.
             */
            db.execSQL("DROP TABLE IF EXISTS gservices");
            db.execSQL("DROP INDEX IF EXISTS gservicesIndex1");
            upgradeVersion = 45;
        }

        if (upgradeVersion == 45) {
             /*
              * New settings for MountService
              */
            db.beginTransaction();
            try {
                db.execSQL("INSERT INTO secure(name,value) values('" +
                        Settings.Secure.MOUNT_PLAY_NOTIFICATION_SND + "','1');");
                db.execSQL("INSERT INTO secure(name,value) values('" +
                        Settings.Secure.MOUNT_UMS_AUTOSTART + "','0');");
                db.execSQL("INSERT INTO secure(name,value) values('" +
                        Settings.Secure.MOUNT_UMS_PROMPT + "','1');");
                db.execSQL("INSERT INTO secure(name,value) values('" +
                        Settings.Secure.MOUNT_UMS_NOTIFY_ENABLED + "','1');");
                db.setTransactionSuccessful();
            } finally {
                db.endTransaction();
            }
            upgradeVersion = 46;
        }

        if (upgradeVersion == 46) {
            /*
             * The password mode constants have changed; reset back to no
             * password.
             */
            db.beginTransaction();
            try {
                db.execSQL("DELETE FROM system WHERE name='lockscreen.password_type';");
                db.setTransactionSuccessful();
            } finally {
                db.endTransaction();
            }
           upgradeVersion = 47;
       }


        if (upgradeVersion == 47) {
            /*
             * The password mode constants have changed again; reset back to no
             * password.
             */
            db.beginTransaction();
            try {
                db.execSQL("DELETE FROM system WHERE name='lockscreen.password_type';");
                db.setTransactionSuccessful();
            } finally {
                db.endTransaction();
            }
           upgradeVersion = 48;
       }

       if (upgradeVersion == 48) {
           /*
            * Default recognition service no longer initialized here,
            * moved to RecognitionManagerService.
            */
           upgradeVersion = 49;
       }

       if (upgradeVersion == 49) {
           /*
            * New settings for new user interface noises.
            */
           db.beginTransaction();
           SQLiteStatement stmt = null;
           try {
                stmt = db.compileStatement("INSERT INTO system(name,value)"
                        + " VALUES(?,?);");
                loadUISoundEffectsSettings(stmt);
                db.setTransactionSuccessful();
            } finally {
                db.endTransaction();
                if (stmt != null) stmt.close();
            }

           upgradeVersion = 50;
       }

       if (upgradeVersion == 50) {
           /*
            * Install location no longer initiated here.
            */
           upgradeVersion = 51;
       }

       if (upgradeVersion == 51) {
           /* Move the lockscreen related settings to Secure, including some private ones. */
           String[] settingsToMove = {
                   Secure.LOCK_PATTERN_ENABLED,
                   Secure.LOCK_PATTERN_VISIBLE,
                   Secure.LOCK_PATTERN_TACTILE_FEEDBACK_ENABLED,
                   "lockscreen.password_type",
                   "lockscreen.lockoutattemptdeadline",
                   "lockscreen.patterneverchosen",
                   "lock_pattern_autolock",
                   "lockscreen.lockedoutpermanently",
                   "lockscreen.password_salt"
           };
           moveFromSystemToSecure(db, settingsToMove);
           upgradeVersion = 52;
       }

        if (upgradeVersion == 52) {
            // new vibration/silent mode settings
            db.beginTransaction();
            SQLiteStatement stmt = null;
            try {
                stmt = db.compileStatement("INSERT INTO system(name,value)"
                        + " VALUES(?,?);");
                loadBooleanSetting(stmt, Settings.System.VIBRATE_IN_SILENT,
                        R.bool.def_vibrate_in_silent);
                db.setTransactionSuccessful();
            } finally {
                db.endTransaction();
                if (stmt != null) stmt.close();
            }

            upgradeVersion = 53;
        }
        
        if (upgradeVersion == 53) {
            /*
             * New settings for set install location UI no longer initiated here.
             */
            upgradeVersion = 54;
        }

        if (upgradeVersion == 54) {
            /*
             * Update the screen timeout value if set to never
             */
            db.beginTransaction();
            try {
                upgradeScreenTimeoutFromNever(db);
                db.setTransactionSuccessful();
            } finally {
                db.endTransaction();
            }

            upgradeVersion = 55;
        }

        if (upgradeVersion == 55) {
            /* Move the install location settings. */
            String[] settingsToMove = {
                    Secure.SET_INSTALL_LOCATION,
                    Secure.DEFAULT_INSTALL_LOCATION
            };
            moveFromSystemToSecure(db, settingsToMove);
            db.beginTransaction();
            SQLiteStatement stmt = null;
            try {
                stmt = db.compileStatement("INSERT INTO system(name,value)"
                        + " VALUES(?,?);");
                loadSetting(stmt, Secure.SET_INSTALL_LOCATION, 0);
                loadSetting(stmt, Secure.DEFAULT_INSTALL_LOCATION,
                        PackageHelper.APP_INSTALL_AUTO);
                db.setTransactionSuccessful();
             } finally {
                 db.endTransaction();
                 if (stmt != null) stmt.close();
             }
            upgradeVersion = 56;
        }

        if (upgradeVersion == 56) {
            /*
             * Add Bluetooth to list of toggleable radios in airplane mode
             */
            db.beginTransaction();
            SQLiteStatement stmt = null;
            try {
                db.execSQL("DELETE FROM system WHERE name='"
                        + Settings.System.AIRPLANE_MODE_TOGGLEABLE_RADIOS + "'");
                stmt = db.compileStatement("INSERT OR IGNORE INTO system(name,value)"
                        + " VALUES(?,?);");
                loadStringSetting(stmt, Settings.System.AIRPLANE_MODE_TOGGLEABLE_RADIOS,
                        R.string.airplane_mode_toggleable_radios);
                db.setTransactionSuccessful();
            } finally {
                db.endTransaction();
                if (stmt != null) stmt.close();
            }
            upgradeVersion = 57;
        }

        if (upgradeVersion == 57) {
            /*
             * New settings to:
             *  1. Enable injection of accessibility scripts in WebViews.
             *  2. Define the key bindings for traversing web content in WebViews.
             */
            db.beginTransaction();
            SQLiteStatement stmt = null;
            try {
                stmt = db.compileStatement("INSERT INTO secure(name,value)"
                        + " VALUES(?,?);");
                loadBooleanSetting(stmt, Settings.Secure.ACCESSIBILITY_SCRIPT_INJECTION,
                        R.bool.def_accessibility_script_injection);
                stmt.close();
                stmt = db.compileStatement("INSERT INTO secure(name,value)"
                        + " VALUES(?,?);");
                loadStringSetting(stmt, Settings.Secure.ACCESSIBILITY_WEB_CONTENT_KEY_BINDINGS,
                        R.string.def_accessibility_web_content_key_bindings);
                db.setTransactionSuccessful();
            } finally {
                db.endTransaction();
                if (stmt != null) stmt.close();
            }
            upgradeVersion = 58;
        }

        if (upgradeVersion == 58) {
            /* Add default for new Auto Time Zone */
            db.beginTransaction();
            SQLiteStatement stmt = null;
            try {
                stmt = db.compileStatement("INSERT INTO secure(name,value)"
                        + " VALUES(?,?);");
                loadBooleanSetting(stmt, Settings.System.AUTO_TIME_ZONE,
                        R.bool.def_auto_time_zone); // Sync timezone to NITZ
                db.setTransactionSuccessful();
            } finally {
                db.endTransaction();
                if (stmt != null) stmt.close();
            }
            upgradeVersion = 59;
        }

        if (upgradeVersion == 59) {
            // Persistence for the rotation lock feature.
            db.beginTransaction();
            SQLiteStatement stmt = null;
            try {
                stmt = db.compileStatement("INSERT INTO system(name,value)"
                        + " VALUES(?,?);");
                loadBooleanSetting(stmt, Settings.System.USER_ROTATION,
                        R.integer.def_user_rotation); // should be zero degrees
                db.setTransactionSuccessful();
            } finally {
                db.endTransaction();
                if (stmt != null) stmt.close();
            }
            upgradeVersion = 60;
        }

        if (upgradeVersion == 60) {
            upgradeScreenTimeout(db);
            upgradeVersion = 61;
        }

        if (upgradeVersion == 61) {
            upgradeScreenTimeout(db);
            upgradeVersion = 62;
        }

        // Change the default for screen auto-brightness mode
        if (upgradeVersion == 62) {
            upgradeAutoBrightness(db);
            upgradeVersion = 63;
        }

        if (upgradeVersion == 63) {
            // This upgrade adds the STREAM_MUSIC type to the list of
             // types affected by ringer modes (silent, vibrate, etc.)
             db.beginTransaction();
             try {
                 db.execSQL("DELETE FROM system WHERE name='"
                         + Settings.System.MODE_RINGER_STREAMS_AFFECTED + "'");
                 int newValue = (1 << AudioManager.STREAM_RING)
                         | (1 << AudioManager.STREAM_NOTIFICATION)
                         | (1 << AudioManager.STREAM_SYSTEM)
                         | (1 << AudioManager.STREAM_SYSTEM_ENFORCED)
                         | (1 << AudioManager.STREAM_MUSIC);
                 db.execSQL("INSERT INTO system ('name', 'value') values ('"
                         + Settings.System.MODE_RINGER_STREAMS_AFFECTED + "', '"
                         + String.valueOf(newValue) + "')");
                 db.setTransactionSuccessful();
             } finally {
                 db.endTransaction();
             }
             upgradeVersion = 64;
         }

        if (upgradeVersion == 64) {
            // New setting to configure the long press timeout.
            db.beginTransaction();
            SQLiteStatement stmt = null;
            try {
                stmt = db.compileStatement("INSERT INTO secure(name,value)"
                        + " VALUES(?,?);");
                loadIntegerSetting(stmt, Settings.Secure.LONG_PRESS_TIMEOUT,
                        R.integer.def_long_press_timeout_millis);
                stmt.close();
                db.setTransactionSuccessful();
            } finally {
                db.endTransaction();
                if (stmt != null) stmt.close();
            }
            upgradeVersion = 65;
        }

        if (upgradeVersion == 65) {
            /*
             * Animations are removed from Settings. Turned on by default
             */
            db.beginTransaction();
            SQLiteStatement stmt = null;
            try {
                db.execSQL("DELETE FROM system WHERE name='"
                        + Settings.System.WINDOW_ANIMATION_SCALE + "'");
                db.execSQL("DELETE FROM system WHERE name='"
                        + Settings.System.TRANSITION_ANIMATION_SCALE + "'");
                stmt = db.compileStatement("INSERT INTO system(name,value)"
                        + " VALUES(?,?);");
                loadDefaultAnimationSettings(stmt);
                db.setTransactionSuccessful();
            } finally {
                db.endTransaction();
                if (stmt != null) stmt.close();
            }
            upgradeVersion = 66;
        }

        if (upgradeVersion == 66) {
            // This upgrade makes sure that MODE_RINGER_STREAMS_AFFECTED is set
            // according to device voice capability
            db.beginTransaction();
            try {
                int ringerModeAffectedStreams = (1 << AudioManager.STREAM_RING) |
                                                (1 << AudioManager.STREAM_NOTIFICATION) |
                                                (1 << AudioManager.STREAM_SYSTEM) |
                                                (1 << AudioManager.STREAM_SYSTEM_ENFORCED);
                if (!mContext.getResources().getBoolean(
                        com.android.internal.R.bool.config_voice_capable)) {
                    ringerModeAffectedStreams |= (1 << AudioManager.STREAM_MUSIC);
                }
                db.execSQL("DELETE FROM system WHERE name='"
                        + Settings.System.MODE_RINGER_STREAMS_AFFECTED + "'");
                db.execSQL("INSERT INTO system ('name', 'value') values ('"
                        + Settings.System.MODE_RINGER_STREAMS_AFFECTED + "', '"
                        + String.valueOf(ringerModeAffectedStreams) + "')");
                db.setTransactionSuccessful();
            } finally {
                db.endTransaction();
            }
            upgradeVersion = 67;
        }

        if (upgradeVersion == 67) {
            // New setting to enable touch exploration.
            db.beginTransaction();
            SQLiteStatement stmt = null;
            try {
                stmt = db.compileStatement("INSERT INTO secure(name,value)"
                        + " VALUES(?,?);");
                loadBooleanSetting(stmt, Settings.Secure.TOUCH_EXPLORATION_ENABLED,
                        R.bool.def_touch_exploration_enabled);
                stmt.close();
                db.setTransactionSuccessful();
            } finally {
                db.endTransaction();
                if (stmt != null) stmt.close();
            }
            upgradeVersion = 68;
        }

        if (upgradeVersion == 68) {
            // Enable all system sounds by default
            db.beginTransaction();
            try {
                db.execSQL("DELETE FROM system WHERE name='"
                        + Settings.System.NOTIFICATIONS_USE_RING_VOLUME + "'");
                db.setTransactionSuccessful();
            } finally {
                db.endTransaction();
            }
            upgradeVersion = 69;
        }

        if (upgradeVersion == 69) {
            // Add RADIO_NFC to AIRPLANE_MODE_RADIO and AIRPLANE_MODE_TOGGLEABLE_RADIOS
            String airplaneRadios = mContext.getResources().getString(
                    R.string.def_airplane_mode_radios);
            String toggleableRadios = mContext.getResources().getString(
                    R.string.airplane_mode_toggleable_radios);
            db.beginTransaction();
            try {
                db.execSQL("UPDATE system SET value='" + airplaneRadios + "' " +
                        "WHERE name='" + Settings.System.AIRPLANE_MODE_RADIOS + "'");
                db.execSQL("UPDATE system SET value='" + toggleableRadios + "' " +
                        "WHERE name='" + Settings.System.AIRPLANE_MODE_TOGGLEABLE_RADIOS + "'");
                db.setTransactionSuccessful();
            } finally {
                db.endTransaction();
            }
            upgradeVersion = 70;
        }

        if (upgradeVersion == 70) {
            db.beginTransaction();
            SQLiteStatement stmt = null;
            Cursor c = null;
            try {
                c = db.query("secure", new String[] {"_id", "value"},
                        "name='lockscreen.disabled'",
                        null, null, null, null);
                // only set default if it has not yet been set
                if (c == null || c.getCount() == 0) {
                    stmt = db.compileStatement("INSERT INTO system(name,value)"
                            + " VALUES(?,?);");
                    loadBooleanSetting(stmt, Settings.System.LOCKSCREEN_DISABLED,
                            R.bool.def_lockscreen_disabled);
                }
                db.setTransactionSuccessful();
            } finally {
                db.endTransaction();
                if (c != null) c.close();
                if (stmt != null) stmt.close();
            }
            upgradeVersion = 71;
        }

        // *** Remember to update DATABASE_VERSION above!

        if (upgradeVersion != currentVersion) {
            Log.w(TAG, "Got stuck trying to upgrade from version " + upgradeVersion
                    + ", must wipe the settings provider");
            db.execSQL("DROP TABLE IF EXISTS system");
            db.execSQL("DROP INDEX IF EXISTS systemIndex1");
            db.execSQL("DROP TABLE IF EXISTS secure");
            db.execSQL("DROP INDEX IF EXISTS secureIndex1");
            db.execSQL("DROP TABLE IF EXISTS gservices");
            db.execSQL("DROP INDEX IF EXISTS gservicesIndex1");
            db.execSQL("DROP TABLE IF EXISTS bluetooth_devices");
            db.execSQL("DROP TABLE IF EXISTS bookmarks");
            db.execSQL("DROP INDEX IF EXISTS bookmarksIndex1");
            db.execSQL("DROP INDEX IF EXISTS bookmarksIndex2");
            db.execSQL("DROP TABLE IF EXISTS favorites");
            onCreate(db);

            // Added for diagnosing settings.db wipes after the fact
            String wipeReason = oldVersion + "/" + upgradeVersion + "/" + currentVersion;
            db.execSQL("INSERT INTO secure(name,value) values('" +
                    "wiped_db_reason" + "','" + wipeReason + "');");
        }
    }

    private void moveFromSystemToSecure(SQLiteDatabase db, String [] settingsToMove) {
        // Copy settings values from 'system' to 'secure' and delete them from 'system'
        SQLiteStatement insertStmt = null;
        SQLiteStatement deleteStmt = null;

        db.beginTransaction();
        try {
            insertStmt =
                db.compileStatement("INSERT INTO secure (name,value) SELECT name,value FROM "
                    + "system WHERE name=?");
            deleteStmt = db.compileStatement("DELETE FROM system WHERE name=?");


            for (String setting : settingsToMove) {
                insertStmt.bindString(1, setting);
                insertStmt.execute();

                deleteStmt.bindString(1, setting);
                deleteStmt.execute();
            }
            db.setTransactionSuccessful();
        } finally {
            db.endTransaction();
            if (insertStmt != null) {
                insertStmt.close();
            }
            if (deleteStmt != null) {
                deleteStmt.close();
            }
        }
    }

    private void upgradeLockPatternLocation(SQLiteDatabase db) {
        Cursor c = db.query("system", new String[] {"_id", "value"}, "name='lock_pattern'",
                null, null, null, null);
        if (c.getCount() > 0) {
            c.moveToFirst();
            String lockPattern = c.getString(1);
            if (!TextUtils.isEmpty(lockPattern)) {
                // Convert lock pattern
                try {
                    LockPatternUtils lpu = new LockPatternUtils(mContext);
                    List<LockPatternView.Cell> cellPattern =
                            LockPatternUtils.stringToPattern(lockPattern);
                    lpu.saveLockPattern(cellPattern);
                } catch (IllegalArgumentException e) {
                    // Don't want corrupted lock pattern to hang the reboot process
                }
            }
            c.close();
            db.delete("system", "name='lock_pattern'", null);
        } else {
            c.close();
        }
    }

    private void upgradeScreenTimeoutFromNever(SQLiteDatabase db) {
        // See if the timeout is -1 (for "Never").
        Cursor c = db.query("system", new String[] { "_id", "value" }, "name=? AND value=?",
                new String[] { Settings.System.SCREEN_OFF_TIMEOUT, "-1" },
                null, null, null);

        SQLiteStatement stmt = null;
        if (c.getCount() > 0) {
            c.close();
            try {
                stmt = db.compileStatement("INSERT OR REPLACE INTO system(name,value)"
                        + " VALUES(?,?);");
    
                // Set the timeout to 30 minutes in milliseconds
                loadSetting(stmt, Settings.System.SCREEN_OFF_TIMEOUT,
                        Integer.toString(30 * 60 * 1000));
            } finally {
                if (stmt != null) stmt.close();
            }
        } else {
            c.close();
        }
    }

    private void upgradeScreenTimeout(SQLiteDatabase db) {
        // Change screen timeout to current default
        db.beginTransaction();
        SQLiteStatement stmt = null;
        try {
            stmt = db.compileStatement("INSERT OR REPLACE INTO system(name,value)"
                    + " VALUES(?,?);");
            loadIntegerSetting(stmt, Settings.System.SCREEN_OFF_TIMEOUT,
                    R.integer.def_screen_off_timeout);
            db.setTransactionSuccessful();
        } finally {
            db.endTransaction();
            if (stmt != null)
                stmt.close();
        }
    }

    private void upgradeAutoBrightness(SQLiteDatabase db) {
        db.beginTransaction();
        try {
            String value =
                    mContext.getResources().getBoolean(
                    R.bool.def_screen_brightness_automatic_mode) ? "1" : "0";
            db.execSQL("INSERT OR REPLACE INTO system(name,value) values('" +
                    Settings.System.SCREEN_BRIGHTNESS_MODE + "','" + value + "');");
            db.setTransactionSuccessful();
        } finally {
            db.endTransaction();
        }
    }

    /**
     * Loads the default set of bookmarked shortcuts from an xml file.
     *
     * @param db The database to write the values into
     * @param startingIndex The zero-based position at which bookmarks in this file should begin
     */
    private int loadBookmarks(SQLiteDatabase db, int startingIndex) {
        Intent intent = new Intent(Intent.ACTION_MAIN, null);
        intent.addCategory(Intent.CATEGORY_LAUNCHER);
        ContentValues values = new ContentValues();

        PackageManager packageManager = mContext.getPackageManager();
        int i = startingIndex;

        try {
            XmlResourceParser parser = mContext.getResources().getXml(R.xml.bookmarks);
            XmlUtils.beginDocument(parser, "bookmarks");

            final int depth = parser.getDepth();
            int type;

            while (((type = parser.next()) != XmlPullParser.END_TAG ||
                    parser.getDepth() > depth) && type != XmlPullParser.END_DOCUMENT) {

                if (type != XmlPullParser.START_TAG) {
                    continue;
                }

                String name = parser.getName();
                if (!"bookmark".equals(name)) {
                    break;
                }

                String pkg = parser.getAttributeValue(null, "package");
                String cls = parser.getAttributeValue(null, "class");
                String shortcutStr = parser.getAttributeValue(null, "shortcut");

                int shortcutValue = shortcutStr.charAt(0);
                if (TextUtils.isEmpty(shortcutStr)) {
                    Log.w(TAG, "Unable to get shortcut for: " + pkg + "/" + cls);
                }

                ActivityInfo info = null;                
                ComponentName cn = new ComponentName(pkg, cls);
                try {
                    info = packageManager.getActivityInfo(cn, 0);
                } catch (PackageManager.NameNotFoundException e) {
                    String[] packages = packageManager.canonicalToCurrentPackageNames(
                            new String[] { pkg });
                    cn = new ComponentName(packages[0], cls);
                    try {
                        info = packageManager.getActivityInfo(cn, 0);
                    } catch (PackageManager.NameNotFoundException e1) {
                        Log.w(TAG, "Unable to add bookmark: " + pkg + "/" + cls, e);
                    }
                }
                
                if (info != null) {
                    intent.setComponent(cn);
                    intent.setFlags(Intent.FLAG_ACTIVITY_NEW_TASK);
                    values.put(Settings.Bookmarks.INTENT, intent.toUri(0));
                    values.put(Settings.Bookmarks.TITLE,
                            info.loadLabel(packageManager).toString());
                    values.put(Settings.Bookmarks.SHORTCUT, shortcutValue);
                    db.insert("bookmarks", null, values);
                    i++;
                }
            }
        } catch (XmlPullParserException e) {
            Log.w(TAG, "Got execption parsing bookmarks.", e);
        } catch (IOException e) {
            Log.w(TAG, "Got execption parsing bookmarks.", e);
        }

        return i;
    }

    /**
     * Loads the default set of bookmark packages.
     *
     * @param db The database to write the values into
     */
    private void loadBookmarks(SQLiteDatabase db) {
        loadBookmarks(db, 0);
    }

    /**
     * Loads the default volume levels. It is actually inserting the index of
     * the volume array for each of the volume controls.
     *
     * @param db the database to insert the volume levels into
     */
    private void loadVolumeLevels(SQLiteDatabase db) {
        SQLiteStatement stmt = null;
        try {
            stmt = db.compileStatement("INSERT OR IGNORE INTO system(name,value)"
                    + " VALUES(?,?);");
    
            loadSetting(stmt, Settings.System.VOLUME_MUSIC,
                    AudioManager.DEFAULT_STREAM_VOLUME[AudioManager.STREAM_MUSIC]);
            loadSetting(stmt, Settings.System.VOLUME_RING,
                    AudioManager.DEFAULT_STREAM_VOLUME[AudioManager.STREAM_RING]);
            loadSetting(stmt, Settings.System.VOLUME_SYSTEM,
                    AudioManager.DEFAULT_STREAM_VOLUME[AudioManager.STREAM_SYSTEM]);
            loadSetting(
                    stmt,
                    Settings.System.VOLUME_VOICE,
                    AudioManager.DEFAULT_STREAM_VOLUME[AudioManager.STREAM_VOICE_CALL]);
            loadSetting(stmt, Settings.System.VOLUME_ALARM,
                    AudioManager.DEFAULT_STREAM_VOLUME[AudioManager.STREAM_ALARM]);
            loadSetting(
                    stmt,
                    Settings.System.VOLUME_NOTIFICATION,
                    AudioManager.DEFAULT_STREAM_VOLUME[AudioManager.STREAM_NOTIFICATION]);
            loadSetting(
                    stmt,
                    Settings.System.VOLUME_BLUETOOTH_SCO,
                    AudioManager.DEFAULT_STREAM_VOLUME[AudioManager.STREAM_BLUETOOTH_SCO]);
    
            loadSetting(stmt, Settings.System.MODE_RINGER,
                    AudioManager.RINGER_MODE_NORMAL);
    
            loadVibrateSetting(db, false);
    
            // By default:
            // - ringtones, notification, system and music streams are affected by ringer mode
            // on non voice capable devices (tablets)
            // - ringtones, notification and system streams are affected by ringer mode
            // on voice capable devices (phones)
            int ringerModeAffectedStreams = (1 << AudioManager.STREAM_RING) |
                                            (1 << AudioManager.STREAM_NOTIFICATION) |
                                            (1 << AudioManager.STREAM_SYSTEM) |
                                            (1 << AudioManager.STREAM_SYSTEM_ENFORCED);
            if (!mContext.getResources().getBoolean(
                    com.android.internal.R.bool.config_voice_capable)) {
                ringerModeAffectedStreams |= (1 << AudioManager.STREAM_MUSIC);
            }
            loadSetting(stmt, Settings.System.MODE_RINGER_STREAMS_AFFECTED,
                    ringerModeAffectedStreams);

            loadSetting(stmt, Settings.System.MUTE_STREAMS_AFFECTED,
                    ((1 << AudioManager.STREAM_MUSIC) |
                     (1 << AudioManager.STREAM_RING) |
                     (1 << AudioManager.STREAM_NOTIFICATION) |
                     (1 << AudioManager.STREAM_SYSTEM)));
        } finally {
            if (stmt != null) stmt.close();
        }
    }

    private void loadVibrateSetting(SQLiteDatabase db, boolean deleteOld) {
        if (deleteOld) {
            db.execSQL("DELETE FROM system WHERE name='" + Settings.System.VIBRATE_ON + "'");
        }

        SQLiteStatement stmt = null;
        try {
            stmt = db.compileStatement("INSERT OR IGNORE INTO system(name,value)"
                    + " VALUES(?,?);");
    
            // Vibrate off by default for ringer, on for notification
            int vibrate = 0;
            vibrate = AudioService.getValueForVibrateSetting(vibrate,
                    AudioManager.VIBRATE_TYPE_NOTIFICATION, AudioManager.VIBRATE_SETTING_ON);
            vibrate |= AudioService.getValueForVibrateSetting(vibrate,
                    AudioManager.VIBRATE_TYPE_RINGER, AudioManager.VIBRATE_SETTING_OFF);
            loadSetting(stmt, Settings.System.VIBRATE_ON, vibrate);
        } finally {
            if (stmt != null) stmt.close();
        }
    }

    private void loadSettings(SQLiteDatabase db) {
        loadSystemSettings(db);
        loadSecureSettings(db);
    }

    private void loadSystemSettings(SQLiteDatabase db) {
        SQLiteStatement stmt = null;
        try {
            stmt = db.compileStatement("INSERT OR IGNORE INTO system(name,value)"
                    + " VALUES(?,?);");
    
            loadBooleanSetting(stmt, Settings.System.DIM_SCREEN,
                    R.bool.def_dim_screen);
            loadSetting(stmt, Settings.System.STAY_ON_WHILE_PLUGGED_IN,
                    ("1".equals(SystemProperties.get("ro.kernel.qemu")) ||
                        mContext.getResources().getBoolean(R.bool.def_stay_on_while_plugged_in))
                     ? 1 : 0);
            loadIntegerSetting(stmt, Settings.System.SCREEN_OFF_TIMEOUT,
                    R.integer.def_screen_off_timeout);
    
            // Set default cdma emergency tone
            loadSetting(stmt, Settings.System.EMERGENCY_TONE, 0);
    
            // Set default cdma call auto retry
            loadSetting(stmt, Settings.System.CALL_AUTO_RETRY, 0);
    
            // Set default cdma DTMF type
            loadSetting(stmt, Settings.System.DTMF_TONE_TYPE_WHEN_DIALING, 0);
    
            // Set default hearing aid
            loadSetting(stmt, Settings.System.HEARING_AID, 0);
    
            // Set default tty mode
            loadSetting(stmt, Settings.System.TTY_MODE, 0);
    
            loadBooleanSetting(stmt, Settings.System.AIRPLANE_MODE_ON,
                    R.bool.def_airplane_mode_on);
    
            loadStringSetting(stmt, Settings.System.AIRPLANE_MODE_RADIOS,
                    R.string.def_airplane_mode_radios);
    
            loadStringSetting(stmt, Settings.System.AIRPLANE_MODE_TOGGLEABLE_RADIOS,
                    R.string.airplane_mode_toggleable_radios);
    
            loadBooleanSetting(stmt, Settings.System.AUTO_TIME,
                    R.bool.def_auto_time); // Sync time to NITZ

            loadBooleanSetting(stmt, Settings.System.AUTO_TIME_ZONE,
                    R.bool.def_auto_time_zone); // Sync timezone to NITZ

            loadIntegerSetting(stmt, Settings.System.SCREEN_BRIGHTNESS,
                    R.integer.def_screen_brightness);
    
            loadBooleanSetting(stmt, Settings.System.SCREEN_BRIGHTNESS_MODE,
                    R.bool.def_screen_brightness_automatic_mode);
    
            loadDefaultAnimationSettings(stmt);
    
            loadBooleanSetting(stmt, Settings.System.ACCELEROMETER_ROTATION,
                    R.bool.def_accelerometer_rotation);
    
            loadDefaultHapticSettings(stmt);
    
            loadBooleanSetting(stmt, Settings.System.NOTIFICATION_LIGHT_PULSE,
                    R.bool.def_notification_pulse);
            loadSetting(stmt, Settings.Secure.SET_INSTALL_LOCATION, 0);
            loadSetting(stmt, Settings.Secure.DEFAULT_INSTALL_LOCATION,
                    PackageHelper.APP_INSTALL_AUTO);

            loadUISoundEffectsSettings(stmt);

            loadBooleanSetting(stmt, Settings.System.VIBRATE_IN_SILENT,
                    R.bool.def_vibrate_in_silent);

            loadIntegerSetting(stmt, Settings.System.POINTER_SPEED,
                    R.integer.def_pointer_speed);

        } finally {
            if (stmt != null) stmt.close();
        }
    }

    private void loadUISoundEffectsSettings(SQLiteStatement stmt) {
        loadIntegerSetting(stmt, Settings.System.POWER_SOUNDS_ENABLED,
            R.integer.def_power_sounds_enabled);
        loadStringSetting(stmt, Settings.System.LOW_BATTERY_SOUND,
            R.string.def_low_battery_sound);
        loadBooleanSetting(stmt, Settings.System.DTMF_TONE_WHEN_DIALING,
                R.bool.def_dtmf_tones_enabled);
        loadBooleanSetting(stmt, Settings.System.SOUND_EFFECTS_ENABLED,
                R.bool.def_sound_effects_enabled);
        loadBooleanSetting(stmt, Settings.System.HAPTIC_FEEDBACK_ENABLED,
                R.bool.def_haptic_feedback);

        loadIntegerSetting(stmt, Settings.System.DOCK_SOUNDS_ENABLED,
            R.integer.def_dock_sounds_enabled);
        loadStringSetting(stmt, Settings.System.DESK_DOCK_SOUND,
            R.string.def_desk_dock_sound);
        loadStringSetting(stmt, Settings.System.DESK_UNDOCK_SOUND,
            R.string.def_desk_undock_sound);
        loadStringSetting(stmt, Settings.System.CAR_DOCK_SOUND,
            R.string.def_car_dock_sound);
        loadStringSetting(stmt, Settings.System.CAR_UNDOCK_SOUND,
            R.string.def_car_undock_sound);

        loadIntegerSetting(stmt, Settings.System.LOCKSCREEN_SOUNDS_ENABLED,
            R.integer.def_lockscreen_sounds_enabled);
        loadStringSetting(stmt, Settings.System.LOCK_SOUND,
            R.string.def_lock_sound);
        loadStringSetting(stmt, Settings.System.UNLOCK_SOUND,
            R.string.def_unlock_sound);
    }

    private void loadDefaultAnimationSettings(SQLiteStatement stmt) {
        loadFractionSetting(stmt, Settings.System.WINDOW_ANIMATION_SCALE,
                R.fraction.def_window_animation_scale, 1);
        loadFractionSetting(stmt, Settings.System.TRANSITION_ANIMATION_SCALE,
                R.fraction.def_window_transition_scale, 1);
    }

    private void loadDefaultHapticSettings(SQLiteStatement stmt) {
        loadBooleanSetting(stmt, Settings.System.HAPTIC_FEEDBACK_ENABLED,
                R.bool.def_haptic_feedback);
    }

    private void loadSecureSettings(SQLiteDatabase db) {
        SQLiteStatement stmt = null;
        try {
            stmt = db.compileStatement("INSERT OR IGNORE INTO secure(name,value)"
                    + " VALUES(?,?);");
    
            loadBooleanSetting(stmt, Settings.Secure.BLUETOOTH_ON,
                    R.bool.def_bluetooth_on);
    
            // Data roaming default, based on build
            loadSetting(stmt, Settings.Secure.DATA_ROAMING,
                    "true".equalsIgnoreCase(
                            SystemProperties.get("ro.com.android.dataroaming",
                                    "false")) ? 1 : 0);
    
            loadBooleanSetting(stmt, Settings.Secure.INSTALL_NON_MARKET_APPS,
                    R.bool.def_install_non_market_apps);
    
            loadStringSetting(stmt, Settings.Secure.LOCATION_PROVIDERS_ALLOWED,
                    R.string.def_location_providers_allowed);
    
            loadBooleanSetting(stmt, Settings.Secure.ASSISTED_GPS_ENABLED,
                    R.bool.assisted_gps_enabled);
    
            loadIntegerSetting(stmt, Settings.Secure.NETWORK_PREFERENCE,
                    R.integer.def_network_preference);
    
            loadBooleanSetting(stmt, Settings.Secure.USB_MASS_STORAGE_ENABLED,
                    R.bool.def_usb_mass_storage_enabled);
    
            loadBooleanSetting(stmt, Settings.Secure.WIFI_ON,
                    R.bool.def_wifi_on);
            loadBooleanSetting(stmt, Settings.Secure.WIFI_NETWORKS_AVAILABLE_NOTIFICATION_ON,
                    R.bool.def_networks_available_notification_on);
    
            String wifiWatchList = SystemProperties.get("ro.com.android.wifi-watchlist");
            if (!TextUtils.isEmpty(wifiWatchList)) {
                loadSetting(stmt, Settings.Secure.WIFI_WATCHDOG_WATCH_LIST, wifiWatchList);
            }
    
            // Set the preferred network mode to 0 = Global, CDMA default
            int type;
            if (BaseCommands.getLteOnCdmaModeStatic() == Phone.LTE_ON_CDMA_TRUE) {
                type = Phone.NT_MODE_GLOBAL;
            } else {
                type = SystemProperties.getInt("ro.telephony.default_network",
                        RILConstants.PREFERRED_NETWORK_MODE);
            }
            loadSetting(stmt, Settings.Secure.PREFERRED_NETWORK_MODE, type);
    
            // Enable or disable Cell Broadcast SMS
            loadSetting(stmt, Settings.Secure.CDMA_CELL_BROADCAST_SMS,
                    RILConstants.CDMA_CELL_BROADCAST_SMS_DISABLED);
    
            // Set the preferred cdma subscription to 0 = Subscription from RUIM, when available
            loadSetting(stmt, Settings.Secure.PREFERRED_CDMA_SUBSCRIPTION,
                    RILConstants.PREFERRED_CDMA_SUBSCRIPTION);
    
            // Don't do this.  The SystemServer will initialize ADB_ENABLED from a
            // persistent system property instead.
            //loadSetting(stmt, Settings.Secure.ADB_ENABLED, 0);
    
            // Allow mock locations default, based on build
            loadSetting(stmt, Settings.Secure.ALLOW_MOCK_LOCATION,
                    "1".equals(SystemProperties.get("ro.allow.mock.location")) ? 1 : 0);
    
            loadSecure35Settings(stmt);
    
            loadBooleanSetting(stmt, Settings.Secure.MOUNT_PLAY_NOTIFICATION_SND,
                    R.bool.def_mount_play_notification_snd);
    
            loadBooleanSetting(stmt, Settings.Secure.MOUNT_UMS_AUTOSTART,
                    R.bool.def_mount_ums_autostart);
    
            loadBooleanSetting(stmt, Settings.Secure.MOUNT_UMS_PROMPT,
                    R.bool.def_mount_ums_prompt);
    
            loadBooleanSetting(stmt, Settings.Secure.MOUNT_UMS_NOTIFY_ENABLED,
                    R.bool.def_mount_ums_notify_enabled);

            loadBooleanSetting(stmt, Settings.Secure.ACCESSIBILITY_SCRIPT_INJECTION,
                    R.bool.def_accessibility_script_injection);

            loadStringSetting(stmt, Settings.Secure.ACCESSIBILITY_WEB_CONTENT_KEY_BINDINGS,
                    R.string.def_accessibility_web_content_key_bindings);

            final int maxBytes = mContext.getResources().getInteger(
                    R.integer.def_download_manager_max_bytes_over_mobile);
            if (maxBytes > 0) {
                loadSetting(stmt, Settings.Secure.DOWNLOAD_MAX_BYTES_OVER_MOBILE,
                        Integer.toString(maxBytes));
            }

            final int recommendedMaxBytes = mContext.getResources().getInteger(
                    R.integer.def_download_manager_recommended_max_bytes_over_mobile);
            if (recommendedMaxBytes > 0) {
                loadSetting(stmt, Settings.Secure.DOWNLOAD_RECOMMENDED_MAX_BYTES_OVER_MOBILE,
                        Integer.toString(recommendedMaxBytes));
            }

            loadIntegerSetting(stmt, Settings.Secure.LONG_PRESS_TIMEOUT,
                    R.integer.def_long_press_timeout_millis);

            loadBooleanSetting(stmt, Settings.Secure.TOUCH_EXPLORATION_ENABLED,
                    R.bool.def_touch_exploration_enabled);

<<<<<<< HEAD
            loadBooleanSetting(stmt, Settings.System.LOCKSCREEN_DISABLED,
                    R.bool.def_lockscreen_disabled);

            loadBooleanSetting(stmt, Settings.Secure.DEVICE_PROVISIONED,
                    R.bool.def_device_provisioned);
=======
            loadBooleanSetting(stmt, Settings.Secure.MESSAGING_APP_NOTIFICATIONS,
                    R.bool.def_messaging_app_notifications_on);

>>>>>>> 1366c756
        } finally {
            if (stmt != null) stmt.close();
        }
    }

    private void loadSecure35Settings(SQLiteStatement stmt) {
        loadBooleanSetting(stmt, Settings.Secure.BACKUP_ENABLED,
                R.bool.def_backup_enabled);

        loadStringSetting(stmt, Settings.Secure.BACKUP_TRANSPORT,
                R.string.def_backup_transport);
    }

    private void loadSetting(SQLiteStatement stmt, String key, Object value) {
        stmt.bindString(1, key);
        stmt.bindString(2, value.toString());
        stmt.execute();
    }

    private void loadStringSetting(SQLiteStatement stmt, String key, int resid) {
        loadSetting(stmt, key, mContext.getResources().getString(resid));
    }

    private void loadBooleanSetting(SQLiteStatement stmt, String key, int resid) {
        loadSetting(stmt, key,
                mContext.getResources().getBoolean(resid) ? "1" : "0");
    }

    private void loadIntegerSetting(SQLiteStatement stmt, String key, int resid) {
        loadSetting(stmt, key,
                Integer.toString(mContext.getResources().getInteger(resid)));
    }

    private void loadFractionSetting(SQLiteStatement stmt, String key, int resid, int base) {
        loadSetting(stmt, key,
                Float.toString(mContext.getResources().getFraction(resid, base, base)));
    }
}<|MERGE_RESOLUTION|>--- conflicted
+++ resolved
@@ -1499,17 +1499,14 @@
             loadBooleanSetting(stmt, Settings.Secure.TOUCH_EXPLORATION_ENABLED,
                     R.bool.def_touch_exploration_enabled);
 
-<<<<<<< HEAD
+            loadBooleanSetting(stmt, Settings.Secure.MESSAGING_APP_NOTIFICATIONS,
+                    R.bool.def_messaging_app_notifications_on);
+
             loadBooleanSetting(stmt, Settings.System.LOCKSCREEN_DISABLED,
                     R.bool.def_lockscreen_disabled);
 
             loadBooleanSetting(stmt, Settings.Secure.DEVICE_PROVISIONED,
                     R.bool.def_device_provisioned);
-=======
-            loadBooleanSetting(stmt, Settings.Secure.MESSAGING_APP_NOTIFICATIONS,
-                    R.bool.def_messaging_app_notifications_on);
-
->>>>>>> 1366c756
         } finally {
             if (stmt != null) stmt.close();
         }
