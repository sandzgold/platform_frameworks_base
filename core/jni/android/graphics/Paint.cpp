--- conflicted
+++ resolved
@@ -1040,42 +1040,6 @@
     {"native_hasShadowLayer", "!(J)Z", (void*)PaintGlue::hasShadowLayer}
 };
 
-<<<<<<< HEAD
-static jclass makeGlobalRef(JNIEnv* env, const char classname[])
-{
-    jclass c = env->FindClass(classname);
-    SkASSERT(c);
-    return (jclass) env->NewGlobalRef(c);
-}
-
-static jfieldID req_fieldID(jfieldID id) {
-    SkASSERT(id);
-    return id;
-}
-
-int register_android_graphics_Paint(JNIEnv* env) {
-    gFontMetrics_class = makeGlobalRef(env, "android/graphics/Paint$FontMetrics");
-    gFontMetrics_fieldID.top = req_fieldID(env->GetFieldID(gFontMetrics_class, "top", "F"));
-    gFontMetrics_fieldID.ascent = req_fieldID(env->GetFieldID(gFontMetrics_class, "ascent", "F"));
-    gFontMetrics_fieldID.descent = req_fieldID(env->GetFieldID(gFontMetrics_class, "descent", "F"));
-    gFontMetrics_fieldID.bottom = req_fieldID(env->GetFieldID(gFontMetrics_class, "bottom", "F"));
-    gFontMetrics_fieldID.leading = req_fieldID(env->GetFieldID(gFontMetrics_class, "leading", "F"));
-
-    gFontMetricsInt_class = makeGlobalRef(env, "android/graphics/Paint$FontMetricsInt");
-    gFontMetricsInt_fieldID.top = req_fieldID(env->GetFieldID(gFontMetricsInt_class, "top", "I"));
-    gFontMetricsInt_fieldID.ascent = req_fieldID(env->GetFieldID(gFontMetricsInt_class, "ascent", "I"));
-    gFontMetricsInt_fieldID.descent = req_fieldID(env->GetFieldID(gFontMetricsInt_class, "descent", "I"));
-    gFontMetricsInt_fieldID.bottom = req_fieldID(env->GetFieldID(gFontMetricsInt_class, "bottom", "I"));
-    gFontMetricsInt_fieldID.leading = req_fieldID(env->GetFieldID(gFontMetricsInt_class, "leading", "I"));
-
-    gPaint_class = makeGlobalRef(env, "android/graphics/Paint");
-    gPaint_nativeInstanceID = req_fieldID(env->GetFieldID(gPaint_class, "mNativePaint", "J"));
-    gPaint_nativeTypefaceID = req_fieldID(env->GetFieldID(gPaint_class, "mNativeTypeface", "J"));
-
-    int result = AndroidRuntime::registerNativeMethods(env, "android/graphics/Paint", methods,
-        sizeof(methods) / sizeof(methods[0]));
-    return result;
-=======
 int register_android_graphics_Paint(JNIEnv* env) {
     gFontMetrics_class = FindClassOrDie(env, "android/graphics/Paint$FontMetrics");
     gFontMetrics_class = MakeGlobalRefOrDie(env, gFontMetrics_class);
@@ -1095,8 +1059,11 @@
     gFontMetricsInt_fieldID.bottom = GetFieldIDOrDie(env, gFontMetricsInt_class, "bottom", "I");
     gFontMetricsInt_fieldID.leading = GetFieldIDOrDie(env, gFontMetricsInt_class, "leading", "I");
 
+    gPaint_class = MakeGlobalRefOrDie(env, FindClassOrDie(env, "android/graphics/Paint"));
+    gPaint_nativeInstanceID = GetFieldIDOrDie(env, gPaint_class, "mNativePaint", "J");
+    gPaint_nativeTypefaceID = GetFieldIDOrDie(env, gPaint_class, "mNativeTypeface", "J");
+
     return RegisterMethodsOrDie(env, "android/graphics/Paint", methods, NELEM(methods));
->>>>>>> 7d13d9db
 }
 
 }