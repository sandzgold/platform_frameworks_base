/*
 * Copyright (C) 2010 The Android Open Source Project
 *
 * Licensed under the Apache License, Version 2.0 (the "License");
 * you may not use this file except in compliance with the License.
 * You may obtain a copy of the License at
 *
 *      http://www.apache.org/licenses/LICENSE-2.0
 *
 * Unless required by applicable law or agreed to in writing, software
 * distributed under the License is distributed on an "AS IS" BASIS,
 * WITHOUT WARRANTIES OR CONDITIONS OF ANY KIND, either express or implied.
 * See the License for the specific language governing permissions and
 * limitations under the License.
 */

#define LOG_TAG "OpenGLRenderer"

#include "jni.h"
#include "GraphicsJNI.h"
#include <nativehelper/JNIHelp.h>

#include <android_runtime/AndroidRuntime.h>

#include <androidfw/ResourceTypes.h>

#include <private/hwui/DrawGlInfo.h>

#include <cutils/properties.h>

#include <SkBitmap.h>
#include <SkCanvas.h>
#include <SkImageInfo.h>
#include <SkMatrix.h>
#include <SkPorterDuff.h>
#include <SkRegion.h>
#include <SkScalerContext.h>
#include <SkTemplates.h>
#include <SkXfermode.h>

#include <DisplayListRenderer.h>
#include <Rect.h>
#include <RenderNode.h>
#include <CanvasProperty.h>
#include <Paint.h>
#include <renderthread/RenderProxy.h>

#include "MinikinUtils.h"

#include "core_jni_helpers.h"

namespace android {

using namespace uirenderer;

static struct {
    jmethodID set;
} gRectClassInfo;

/**
 * Note: DisplayListRenderer JNI layer is generated and compiled only on supported
 *       devices. This means all the logic must be compiled only when the
 *       preprocessor variable USE_OPENGL_RENDERER is defined.
 */
#ifdef USE_OPENGL_RENDERER

// ----------------------------------------------------------------------------
// Defines
// ----------------------------------------------------------------------------

static const bool kDebugRenderer = false;

// ----------------------------------------------------------------------------
// Constructors
// ----------------------------------------------------------------------------

static void android_view_GLES20Canvas_destroyRenderer(JNIEnv* env, jobject clazz,
        jlong rendererPtr) {
    DisplayListRenderer* renderer = reinterpret_cast<DisplayListRenderer*>(rendererPtr);
    if (kDebugRenderer) {
        ALOGD("Destroy DisplayListRenderer");
    }
    delete renderer;
}

// ----------------------------------------------------------------------------
// Setup
// ----------------------------------------------------------------------------

static void android_view_GLES20Canvas_setViewport(JNIEnv* env, jobject clazz,
        jlong rendererPtr, jint width, jint height) {
    DisplayListRenderer* renderer = reinterpret_cast<DisplayListRenderer*>(rendererPtr);
    renderer->setViewport(width, height);
}

static void android_view_GLES20Canvas_setHighContrastText(JNIEnv* env, jobject clazz,
        jlong rendererPtr, jboolean highContrastText) {
    DisplayListRenderer* renderer = reinterpret_cast<DisplayListRenderer*>(rendererPtr);
    renderer->setHighContrastText(highContrastText);
}

static void android_view_GLES20Canvas_insertReorderBarrier(JNIEnv* env, jobject clazz,
        jlong rendererPtr, jboolean reorderEnable) {
    DisplayListRenderer* renderer = reinterpret_cast<DisplayListRenderer*>(rendererPtr);
    renderer->insertReorderBarrier(reorderEnable);
}

static int android_view_GLES20Canvas_prepare(JNIEnv* env, jobject clazz,
        jlong rendererPtr, jboolean opaque) {
    DisplayListRenderer* renderer = reinterpret_cast<DisplayListRenderer*>(rendererPtr);
    return renderer->prepare(opaque);
}

static int android_view_GLES20Canvas_prepareDirty(JNIEnv* env, jobject clazz,
        jlong rendererPtr, jint left, jint top, jint right, jint bottom,
        jboolean opaque) {
    DisplayListRenderer* renderer = reinterpret_cast<DisplayListRenderer*>(rendererPtr);
    return renderer->prepareDirty(left, top, right, bottom, opaque);
}

static void android_view_GLES20Canvas_finish(JNIEnv* env, jobject clazz,
        jlong rendererPtr) {
    DisplayListRenderer* renderer = reinterpret_cast<DisplayListRenderer*>(rendererPtr);
    renderer->finish();
}

static void android_view_GLES20Canvas_setProperty(JNIEnv* env,
        jobject clazz, jstring name, jstring value) {
    if (!Caches::hasInstance()) {
        ALOGW("can't set property, no Caches instance");
        return;
    }

    if (name == NULL || value == NULL) {
        ALOGW("can't set prop, null passed");
    }

    const char* nameCharArray = env->GetStringUTFChars(name, NULL);
    const char* valueCharArray = env->GetStringUTFChars(value, NULL);
    Caches::getInstance().setTempProperty(nameCharArray, valueCharArray);
    env->ReleaseStringUTFChars(name, nameCharArray);
    env->ReleaseStringUTFChars(name, valueCharArray);
}

// ----------------------------------------------------------------------------
// Functor
// ----------------------------------------------------------------------------

static jint android_view_GLES20Canvas_callDrawGLFunction(JNIEnv* env, jobject clazz,
        jlong rendererPtr, jlong functorPtr) {
    DisplayListRenderer* renderer = reinterpret_cast<DisplayListRenderer*>(rendererPtr);
    Functor* functor = reinterpret_cast<Functor*>(functorPtr);
    android::uirenderer::Rect dirty;
    return renderer->callDrawGLFunction(functor, dirty);
}

// ----------------------------------------------------------------------------
// Misc
// ----------------------------------------------------------------------------

static jint android_view_GLES20Canvas_getMaxTextureWidth(JNIEnv* env, jobject clazz) {
    return Caches::getInstance().maxTextureSize;
}

static jint android_view_GLES20Canvas_getMaxTextureHeight(JNIEnv* env, jobject clazz) {
    return Caches::getInstance().maxTextureSize;
}

static void android_view_GLES20Canvas_setOverrideXfermode(JNIEnv* env, jobject clazz,
        jlong rendererPtr, int xfermode) {
    DisplayListRenderer* renderer = reinterpret_cast<DisplayListRenderer*>(rendererPtr);
    renderer->setOverrideXfermode(xfermode);
}

// ----------------------------------------------------------------------------
// State
// ----------------------------------------------------------------------------

static jint android_view_GLES20Canvas_save(JNIEnv* env, jobject clazz, jlong rendererPtr,
        jint flags) {
    DisplayListRenderer* renderer = reinterpret_cast<DisplayListRenderer*>(rendererPtr);
    return renderer->save(flags);
}

static jint android_view_GLES20Canvas_getSaveCount(JNIEnv* env, jobject clazz,
        jlong rendererPtr) {
    DisplayListRenderer* renderer = reinterpret_cast<DisplayListRenderer*>(rendererPtr);
    return renderer->getSaveCount();
}

static void android_view_GLES20Canvas_restore(JNIEnv* env, jobject clazz,
        jlong rendererPtr) {
    DisplayListRenderer* renderer = reinterpret_cast<DisplayListRenderer*>(rendererPtr);
    renderer->restore();
}

static void android_view_GLES20Canvas_restoreToCount(JNIEnv* env, jobject clazz,
        jlong rendererPtr, jint saveCount) {
    DisplayListRenderer* renderer = reinterpret_cast<DisplayListRenderer*>(rendererPtr);
    renderer->restoreToCount(saveCount);
}

// ----------------------------------------------------------------------------
// Layers
// ----------------------------------------------------------------------------

static jint android_view_GLES20Canvas_saveLayer(JNIEnv* env, jobject clazz,
        jlong rendererPtr, jfloat left, jfloat top, jfloat right, jfloat bottom,
        jlong paintPtr, jint saveFlags) {
    DisplayListRenderer* renderer = reinterpret_cast<DisplayListRenderer*>(rendererPtr);
    Paint* paint = reinterpret_cast<Paint*>(paintPtr);
    return renderer->saveLayer(left, top, right, bottom, paint, saveFlags);
}

static jint android_view_GLES20Canvas_saveLayerClip(JNIEnv* env, jobject clazz,
        jlong rendererPtr, jlong paintPtr, jint saveFlags) {
    DisplayListRenderer* renderer = reinterpret_cast<DisplayListRenderer*>(rendererPtr);
    Paint* paint = reinterpret_cast<Paint*>(paintPtr);
    const android::uirenderer::Rect& bounds(renderer->getLocalClipBounds());
    return renderer->saveLayer(bounds.left, bounds.top, bounds.right, bounds.bottom,
            paint, saveFlags);
}

static jint android_view_GLES20Canvas_saveLayerAlpha(JNIEnv* env, jobject clazz,
        jlong rendererPtr, jfloat left, jfloat top, jfloat right, jfloat bottom,
        jint alpha, jint saveFlags) {
    DisplayListRenderer* renderer = reinterpret_cast<DisplayListRenderer*>(rendererPtr);
    return renderer->saveLayerAlpha(left, top, right, bottom, alpha, saveFlags);
}

static jint android_view_GLES20Canvas_saveLayerAlphaClip(JNIEnv* env, jobject clazz,
        jlong rendererPtr, jint alpha, jint saveFlags) {
    DisplayListRenderer* renderer = reinterpret_cast<DisplayListRenderer*>(rendererPtr);
    const android::uirenderer::Rect& bounds(renderer->getLocalClipBounds());
    return renderer->saveLayerAlpha(bounds.left, bounds.top, bounds.right, bounds.bottom,
            alpha, saveFlags);
}

// ----------------------------------------------------------------------------
// Clipping
// ----------------------------------------------------------------------------

static jboolean android_view_GLES20Canvas_quickReject(JNIEnv* env, jobject clazz,
        jlong rendererPtr, jfloat left, jfloat top, jfloat right, jfloat bottom) {
    DisplayListRenderer* renderer = reinterpret_cast<DisplayListRenderer*>(rendererPtr);
    const bool result = renderer->quickRejectConservative(left, top, right, bottom);
    return result ? JNI_TRUE : JNI_FALSE;
}

static jboolean android_view_GLES20Canvas_clipRectF(JNIEnv* env, jobject clazz,
        jlong rendererPtr, jfloat left, jfloat top, jfloat right, jfloat bottom,
        jint op) {
    DisplayListRenderer* renderer = reinterpret_cast<DisplayListRenderer*>(rendererPtr);
    const bool result = renderer->clipRect(left, top, right, bottom,
                                           static_cast<SkRegion::Op>(op));
    return result ? JNI_TRUE : JNI_FALSE;
}

static jboolean android_view_GLES20Canvas_clipRect(JNIEnv* env, jobject clazz,
        jlong rendererPtr, jint left, jint top, jint right, jint bottom,
        jint op) {
    DisplayListRenderer* renderer = reinterpret_cast<DisplayListRenderer*>(rendererPtr);
    const bool result = renderer->clipRect(float(left), float(top), float(right),
                                           float(bottom),
                                           static_cast<SkRegion::Op>(op));
    return result ? JNI_TRUE : JNI_FALSE;
}

static jboolean android_view_GLES20Canvas_clipPath(JNIEnv* env, jobject clazz,
        jlong rendererPtr, jlong pathPtr, jint op) {
    DisplayListRenderer* renderer = reinterpret_cast<DisplayListRenderer*>(rendererPtr);
    SkPath* path = reinterpret_cast<SkPath*>(pathPtr);
    const bool result = renderer->clipPath(path, static_cast<SkRegion::Op>(op));
    return result ? JNI_TRUE : JNI_FALSE;
}

static jboolean android_view_GLES20Canvas_clipRegion(JNIEnv* env, jobject clazz,
        jlong rendererPtr, jlong regionPtr, jint op) {
    DisplayListRenderer* renderer = reinterpret_cast<DisplayListRenderer*>(rendererPtr);
    SkRegion* region = reinterpret_cast<SkRegion*>(regionPtr);
    const bool result = renderer->clipRegion(region, static_cast<SkRegion::Op>(op));
    return result ? JNI_TRUE : JNI_FALSE;
}

static jboolean android_view_GLES20Canvas_getClipBounds(JNIEnv* env, jobject clazz,
        jlong rendererPtr, jobject rect) {
    DisplayListRenderer* renderer = reinterpret_cast<DisplayListRenderer*>(rendererPtr);
    const android::uirenderer::Rect& bounds(renderer->getLocalClipBounds());

    env->CallVoidMethod(rect, gRectClassInfo.set,
            int(bounds.left), int(bounds.top), int(bounds.right), int(bounds.bottom));

    return !bounds.isEmpty() ? JNI_TRUE : JNI_FALSE;
}

// ----------------------------------------------------------------------------
// Transforms
// ----------------------------------------------------------------------------

static void android_view_GLES20Canvas_translate(JNIEnv* env, jobject clazz,
        jlong rendererPtr, jfloat dx, jfloat dy) {
    DisplayListRenderer* renderer = reinterpret_cast<DisplayListRenderer*>(rendererPtr);
    renderer->translate(dx, dy);
}

static void android_view_GLES20Canvas_rotate(JNIEnv* env, jobject clazz,
        jlong rendererPtr, jfloat degrees) {
    DisplayListRenderer* renderer = reinterpret_cast<DisplayListRenderer*>(rendererPtr);
    renderer->rotate(degrees);
}

static void android_view_GLES20Canvas_scale(JNIEnv* env, jobject clazz,
        jlong rendererPtr, jfloat sx, jfloat sy) {
    DisplayListRenderer* renderer = reinterpret_cast<DisplayListRenderer*>(rendererPtr);
    renderer->scale(sx, sy);
}

static void android_view_GLES20Canvas_skew(JNIEnv* env, jobject clazz,
        jlong rendererPtr, jfloat sx, jfloat sy) {
    DisplayListRenderer* renderer = reinterpret_cast<DisplayListRenderer*>(rendererPtr);
    renderer->skew(sx, sy);
}

static void android_view_GLES20Canvas_setMatrix(JNIEnv* env, jobject clazz,
        jlong rendererPtr, jlong matrixPtr) {
    DisplayListRenderer* renderer = reinterpret_cast<DisplayListRenderer*>(rendererPtr);
    SkMatrix* matrix = reinterpret_cast<SkMatrix*>(matrixPtr);
    renderer->setMatrix(matrix ? *matrix : SkMatrix::I());
}

static void android_view_GLES20Canvas_getMatrix(JNIEnv* env, jobject clazz,
        jlong rendererPtr, jlong matrixPtr) {
    DisplayListRenderer* renderer = reinterpret_cast<DisplayListRenderer*>(rendererPtr);
    SkMatrix* matrix = reinterpret_cast<SkMatrix*>(matrixPtr);
    renderer->getMatrix(matrix);
}

static void android_view_GLES20Canvas_concatMatrix(JNIEnv* env, jobject clazz,
        jlong rendererPtr, jlong matrixPtr) {
    DisplayListRenderer* renderer = reinterpret_cast<DisplayListRenderer*>(rendererPtr);
    SkMatrix* matrix = reinterpret_cast<SkMatrix*>(matrixPtr);
    renderer->concatMatrix(*matrix);
}

// ----------------------------------------------------------------------------
// Drawing
// ----------------------------------------------------------------------------

static void android_view_GLES20Canvas_drawBitmap(JNIEnv* env, jobject clazz,
        jlong rendererPtr, jlong bitmapPtr, jbyteArray buffer,
        jfloat left, jfloat top, jlong paintPtr) {
    SkBitmap* bitmap = reinterpret_cast<SkBitmap*>(bitmapPtr);
    // This object allows the renderer to allocate a global JNI ref to the buffer object.
    JavaHeapBitmapRef bitmapRef(env, bitmap, buffer);

    DisplayListRenderer* renderer = reinterpret_cast<DisplayListRenderer*>(rendererPtr);
    Paint* paint = reinterpret_cast<Paint*>(paintPtr);

    // apply transform directly to canvas, so it affects shaders correctly
    renderer->save(SkCanvas::kMatrix_SaveFlag);
    renderer->translate(left, top);
    renderer->drawBitmap(bitmap, paint);
    renderer->restore();
}

static void android_view_GLES20Canvas_drawBitmapRect(JNIEnv* env, jobject clazz,
        jlong rendererPtr, jlong bitmapPtr, jbyteArray buffer,
        float srcLeft, float srcTop, float srcRight, float srcBottom,
        float dstLeft, float dstTop, float dstRight, float dstBottom, jlong paintPtr) {
    SkBitmap* bitmap = reinterpret_cast<SkBitmap*>(bitmapPtr);
    // This object allows the renderer to allocate a global JNI ref to the buffer object.
    JavaHeapBitmapRef bitmapRef(env, bitmap, buffer);

    DisplayListRenderer* renderer = reinterpret_cast<DisplayListRenderer*>(rendererPtr);
    Paint* paint = reinterpret_cast<Paint*>(paintPtr);
    renderer->drawBitmap(bitmap, srcLeft, srcTop, srcRight, srcBottom,
            dstLeft, dstTop, dstRight, dstBottom, paint);
}

static void android_view_GLES20Canvas_drawBitmapMatrix(JNIEnv* env, jobject clazz,
        jlong rendererPtr, jlong bitmapPtr, jbyteArray buffer,
        jlong matrixPtr, jlong paintPtr) {
    SkBitmap* bitmap = reinterpret_cast<SkBitmap*>(bitmapPtr);
    // This object allows the renderer to allocate a global JNI ref to the buffer object.
    JavaHeapBitmapRef bitmapRef(env, bitmap, buffer);

    DisplayListRenderer* renderer = reinterpret_cast<DisplayListRenderer*>(rendererPtr);
    SkMatrix* matrix = reinterpret_cast<SkMatrix*>(matrixPtr);
    Paint* paint = reinterpret_cast<Paint*>(paintPtr);

    // apply transform directly to canvas, so it affects shaders correctly
    renderer->save(SkCanvas::kMatrix_SaveFlag);
    renderer->concatMatrix(*matrix);
    renderer->drawBitmap(bitmap, paint);
    renderer->restore();
}

static void android_view_GLES20Canvas_drawBitmapData(JNIEnv* env, jobject clazz,
        jlong rendererPtr, jintArray colors, jint offset, jint stride,
        jfloat left, jfloat top, jint width, jint height, jboolean hasAlpha, jlong paintPtr) {
    // Note: If hasAlpha is false, kRGB_565_SkColorType will be used, which will
    // correct the alphaType to kOpaque_SkAlphaType.
    const SkImageInfo info = SkImageInfo::Make(width, height,
                               hasAlpha ? kN32_SkColorType : kRGB_565_SkColorType,
                               kPremul_SkAlphaType);
    SkBitmap* bitmap = new SkBitmap;
    if (!bitmap->allocPixels(info)) {
        delete bitmap;
        return;
    }

    if (!GraphicsJNI::SetPixels(env, colors, offset, stride, 0, 0, width, height, *bitmap)) {
        delete bitmap;
        return;
    }

    DisplayListRenderer* renderer = reinterpret_cast<DisplayListRenderer*>(rendererPtr);
    Paint* paint = reinterpret_cast<Paint*>(paintPtr);

    // apply transform directly to canvas, so it affects shaders correctly
    renderer->save(SkCanvas::kMatrix_SaveFlag);
    renderer->translate(left, top);
    renderer->drawBitmapData(bitmap, paint);
    renderer->restore();

    // Note - bitmap isn't deleted as DisplayListRenderer owns it now
}

static void android_view_GLES20Canvas_drawBitmapMesh(JNIEnv* env, jobject clazz,
        jlong rendererPtr, jlong bitmapPtr, jbyteArray buffer,
        jint meshWidth, jint meshHeight, jfloatArray vertices, jint offset, jintArray colors,
        jint colorOffset, jlong paintPtr) {
    SkBitmap* bitmap = reinterpret_cast<SkBitmap*>(bitmapPtr);
    // This object allows the renderer to allocate a global JNI ref to the buffer object.
    JavaHeapBitmapRef bitmapRef(env, bitmap, buffer);

    jfloat* verticesArray = vertices ? env->GetFloatArrayElements(vertices, NULL) + offset : NULL;
    jint* colorsArray = colors ? env->GetIntArrayElements(colors, NULL) + colorOffset : NULL;

    DisplayListRenderer* renderer = reinterpret_cast<DisplayListRenderer*>(rendererPtr);
    Paint* paint = reinterpret_cast<Paint*>(paintPtr);
    renderer->drawBitmapMesh(bitmap, meshWidth, meshHeight, verticesArray, colorsArray, paint);

    if (vertices) env->ReleaseFloatArrayElements(vertices, verticesArray, 0);
    if (colors) env->ReleaseIntArrayElements(colors, colorsArray, 0);
}

static void android_view_GLES20Canvas_drawPatch(JNIEnv* env, jobject clazz,
        jlong rendererPtr, jlong bitmapPtr, jbyteArray buffer, jlong patchPtr,
        float left, float top, float right, float bottom, jlong paintPtr) {
    SkBitmap* bitmap = reinterpret_cast<SkBitmap*>(bitmapPtr);
    // This object allows the renderer to allocate a global JNI ref to the buffer object.
    JavaHeapBitmapRef bitmapRef(env, bitmap, buffer);

    DisplayListRenderer* renderer = reinterpret_cast<DisplayListRenderer*>(rendererPtr);
    Res_png_9patch* patch = reinterpret_cast<Res_png_9patch*>(patchPtr);
    Paint* paint = reinterpret_cast<Paint*>(paintPtr);
    renderer->drawPatch(bitmap, patch, left, top, right, bottom, paint);
}

static void android_view_GLES20Canvas_drawColor(JNIEnv* env, jobject clazz,
        jlong rendererPtr, jint color, jint modeHandle) {
    DisplayListRenderer* renderer = reinterpret_cast<DisplayListRenderer*>(rendererPtr);
    SkPorterDuff::Mode mode = static_cast<SkPorterDuff::Mode>(modeHandle);
    renderer->drawColor(color, SkPorterDuff::ToXfermodeMode(mode));
}

static void android_view_GLES20Canvas_drawRect(JNIEnv* env, jobject clazz,
        jlong rendererPtr, jfloat left, jfloat top, jfloat right, jfloat bottom,
        jlong paintPtr) {
    DisplayListRenderer* renderer = reinterpret_cast<DisplayListRenderer*>(rendererPtr);
    Paint* paint = reinterpret_cast<Paint*>(paintPtr);
    renderer->drawRect(left, top, right, bottom, paint);
}

static void android_view_GLES20Canvas_drawRoundRect(JNIEnv* env, jobject clazz,
        jlong rendererPtr, jfloat left, jfloat top, jfloat right, jfloat bottom,
        jfloat rx, jfloat ry, jlong paintPtr) {
    DisplayListRenderer* renderer = reinterpret_cast<DisplayListRenderer*>(rendererPtr);
    Paint* paint = reinterpret_cast<Paint*>(paintPtr);
    renderer->drawRoundRect(left, top, right, bottom, rx, ry, paint);
}

static void android_view_GLES20Canvas_drawRoundRectProps(JNIEnv* env, jobject clazz,
        jlong rendererPtr, jlong leftPropPtr, jlong topPropPtr, jlong rightPropPtr,
        jlong bottomPropPtr, jlong rxPropPtr, jlong ryPropPtr, jlong paintPropPtr) {
    DisplayListRenderer* renderer = reinterpret_cast<DisplayListRenderer*>(rendererPtr);
    CanvasPropertyPrimitive* leftProp = reinterpret_cast<CanvasPropertyPrimitive*>(leftPropPtr);
    CanvasPropertyPrimitive* topProp = reinterpret_cast<CanvasPropertyPrimitive*>(topPropPtr);
    CanvasPropertyPrimitive* rightProp = reinterpret_cast<CanvasPropertyPrimitive*>(rightPropPtr);
    CanvasPropertyPrimitive* bottomProp = reinterpret_cast<CanvasPropertyPrimitive*>(bottomPropPtr);
    CanvasPropertyPrimitive* rxProp = reinterpret_cast<CanvasPropertyPrimitive*>(rxPropPtr);
    CanvasPropertyPrimitive* ryProp = reinterpret_cast<CanvasPropertyPrimitive*>(ryPropPtr);
    CanvasPropertyPaint* paintProp = reinterpret_cast<CanvasPropertyPaint*>(paintPropPtr);
    renderer->drawRoundRect(leftProp, topProp, rightProp, bottomProp, rxProp, ryProp, paintProp);
}

static void android_view_GLES20Canvas_drawCircle(JNIEnv* env, jobject clazz,
        jlong rendererPtr, jfloat x, jfloat y, jfloat radius, jlong paintPtr) {
    DisplayListRenderer* renderer = reinterpret_cast<DisplayListRenderer*>(rendererPtr);
    Paint* paint = reinterpret_cast<Paint*>(paintPtr);
    renderer->drawCircle(x, y, radius, paint);
}

static void android_view_GLES20Canvas_drawCircleProps(JNIEnv* env, jobject clazz,
        jlong rendererPtr, jlong xPropPtr, jlong yPropPtr, jlong radiusPropPtr, jlong paintPropPtr) {
    DisplayListRenderer* renderer = reinterpret_cast<DisplayListRenderer*>(rendererPtr);
    CanvasPropertyPrimitive* xProp = reinterpret_cast<CanvasPropertyPrimitive*>(xPropPtr);
    CanvasPropertyPrimitive* yProp = reinterpret_cast<CanvasPropertyPrimitive*>(yPropPtr);
    CanvasPropertyPrimitive* radiusProp = reinterpret_cast<CanvasPropertyPrimitive*>(radiusPropPtr);
    CanvasPropertyPaint* paintProp = reinterpret_cast<CanvasPropertyPaint*>(paintPropPtr);
    renderer->drawCircle(xProp, yProp, radiusProp, paintProp);
}

static void android_view_GLES20Canvas_drawOval(JNIEnv* env, jobject clazz,
        jlong rendererPtr, jfloat left, jfloat top, jfloat right, jfloat bottom,
        jlong paintPtr) {
    DisplayListRenderer* renderer = reinterpret_cast<DisplayListRenderer*>(rendererPtr);
    Paint* paint = reinterpret_cast<Paint*>(paintPtr);
    renderer->drawOval(left, top, right, bottom, paint);
}

static void android_view_GLES20Canvas_drawArc(JNIEnv* env, jobject clazz,
        jlong rendererPtr, jfloat left, jfloat top, jfloat right, jfloat bottom,
        jfloat startAngle, jfloat sweepAngle, jboolean useCenter, jlong paintPtr) {
    DisplayListRenderer* renderer = reinterpret_cast<DisplayListRenderer*>(rendererPtr);
    Paint* paint = reinterpret_cast<Paint*>(paintPtr);
    renderer->drawArc(left, top, right, bottom, startAngle, sweepAngle, useCenter, paint);
}

static void android_view_GLES20Canvas_drawRegionAsRects(JNIEnv* env, jobject clazz,
        jlong rendererPtr, jlong regionPtr, jlong paintPtr) {
    DisplayListRenderer* renderer = reinterpret_cast<DisplayListRenderer*>(rendererPtr);
    SkRegion* region = reinterpret_cast<SkRegion*>(regionPtr);
    Paint* paint = reinterpret_cast<Paint*>(paintPtr);
    if (paint->getStyle() != Paint::kFill_Style ||
            (paint->isAntiAlias() && !renderer->isCurrentTransformSimple())) {
        SkRegion::Iterator it(*region);
        while (!it.done()) {
            const SkIRect& r = it.rect();
            renderer->drawRect(r.fLeft, r.fTop, r.fRight, r.fBottom, paint);
            it.next();
        }
    } else {
        int count = 0;
        Vector<float> rects;
        SkRegion::Iterator it(*region);
        while (!it.done()) {
            const SkIRect& r = it.rect();
            rects.push(r.fLeft);
            rects.push(r.fTop);
            rects.push(r.fRight);
            rects.push(r.fBottom);
            count += 4;
            it.next();
        }
        renderer->drawRects(rects.array(), count, paint);
    }
}

static void android_view_GLES20Canvas_drawPoints(JNIEnv* env, jobject clazz,
        jlong rendererPtr, jfloatArray points, jint offset, jint count, jlong paintPtr) {
    DisplayListRenderer* renderer = reinterpret_cast<DisplayListRenderer*>(rendererPtr);
    jfloat* storage = env->GetFloatArrayElements(points, NULL);
    Paint* paint = reinterpret_cast<Paint*>(paintPtr);
    renderer->drawPoints(storage + offset, count, paint);
    env->ReleaseFloatArrayElements(points, storage, 0);
}

static void android_view_GLES20Canvas_drawPath(JNIEnv* env, jobject clazz,
        jlong rendererPtr, jlong pathPtr, jlong paintPtr) {
    DisplayListRenderer* renderer = reinterpret_cast<DisplayListRenderer*>(rendererPtr);
    SkPath* path = reinterpret_cast<SkPath*>(pathPtr);
    Paint* paint = reinterpret_cast<Paint*>(paintPtr);
    renderer->drawPath(path, paint);
}

static void android_view_GLES20Canvas_drawLines(JNIEnv* env, jobject clazz,
        jlong rendererPtr, jfloatArray points, jint offset, jint count, jlong paintPtr) {
    DisplayListRenderer* renderer = reinterpret_cast<DisplayListRenderer*>(rendererPtr);
    jfloat* storage = env->GetFloatArrayElements(points, NULL);
    Paint* paint = reinterpret_cast<Paint*>(paintPtr);
    renderer->drawLines(storage + offset, count, paint);
    env->ReleaseFloatArrayElements(points, storage, 0);
}

// ----------------------------------------------------------------------------
// Draw filters
// ----------------------------------------------------------------------------

static void android_view_GLES20Canvas_setupPaintFilter(JNIEnv* env, jobject clazz,
        jlong rendererPtr, jint clearBits, jint setBits) {
    DisplayListRenderer* renderer = reinterpret_cast<DisplayListRenderer*>(rendererPtr);
    renderer->setupPaintFilter(clearBits, setBits);
}

static void android_view_GLES20Canvas_resetPaintFilter(JNIEnv* env, jobject clazz,
        jlong rendererPtr) {
    DisplayListRenderer* renderer = reinterpret_cast<DisplayListRenderer*>(rendererPtr);
    renderer->resetPaintFilter();
}

// ----------------------------------------------------------------------------
// Text
// ----------------------------------------------------------------------------

class RenderTextFunctor {
public:
    RenderTextFunctor(const Layout& layout, DisplayListRenderer* renderer, jfloat x, jfloat y,
                Paint* paint, uint16_t* glyphs, float* pos, float totalAdvance,
                uirenderer::Rect& bounds)
            : layout(layout), renderer(renderer), x(x), y(y), paint(paint), glyphs(glyphs),
            pos(pos), totalAdvance(totalAdvance), bounds(bounds) { }
    void operator()(size_t start, size_t end) {
        for (size_t i = start; i < end; i++) {
            glyphs[i] = layout.getGlyphId(i);
            pos[2 * i] = layout.getX(i);
            pos[2 * i + 1] = layout.getY(i);
        }
        size_t glyphsCount = end - start;
        int bytesCount = glyphsCount * sizeof(jchar);
        renderer->drawText((const char*) (glyphs + start), bytesCount, glyphsCount,
            x, y, pos + 2 * start, paint, totalAdvance, bounds);
    }
private:
    const Layout& layout;
    DisplayListRenderer* renderer;
    jfloat x;
    jfloat y;
    Paint* paint;
    uint16_t* glyphs;
    float* pos;
    float totalAdvance;
    uirenderer::Rect& bounds;
};

static void renderTextLayout(DisplayListRenderer* renderer, Layout* layout,
    jfloat x, jfloat y, Paint* paint) {
    size_t nGlyphs = layout->nGlyphs();
    float* pos = new float[nGlyphs * 2];
    uint16_t* glyphs = new uint16_t[nGlyphs];
    MinikinRect b;
    layout->getBounds(&b);
    android::uirenderer::Rect bounds(b.mLeft, b.mTop, b.mRight, b.mBottom);
    bounds.translate(x, y);
    float totalAdvance = layout->getAdvance();

    RenderTextFunctor f(*layout, renderer, x, y, paint, glyphs, pos, totalAdvance, bounds);
    MinikinUtils::forFontRun(*layout, paint, f);
    delete[] glyphs;
    delete[] pos;
}

static void renderText(DisplayListRenderer* renderer, const jchar* text, int count,
        jfloat x, jfloat y, int bidiFlags, Paint* paint, TypefaceImpl* typeface) {
    Layout layout;
    MinikinUtils::doLayout(&layout, paint, bidiFlags, typeface, text, 0, count, count);
    x += MinikinUtils::xOffsetForTextAlign(paint, layout);
    renderTextLayout(renderer, &layout, x, y, paint);
}

class RenderTextOnPathFunctor {
public:
    RenderTextOnPathFunctor(const Layout& layout, DisplayListRenderer* renderer, float hOffset,
                float vOffset, Paint* paint, SkPath* path)
            : layout(layout), renderer(renderer), hOffset(hOffset), vOffset(vOffset),
                paint(paint), path(path) {
    }
    void operator()(size_t start, size_t end) {
        uint16_t glyphs[1];
        for (size_t i = start; i < end; i++) {
            glyphs[0] = layout.getGlyphId(i);
            float x = hOffset + layout.getX(i);
            float y = vOffset + layout.getY(i);
            renderer->drawTextOnPath((const char*) glyphs, sizeof(glyphs), 1, path, x, y, paint);
        }
    }
private:
    const Layout& layout;
    DisplayListRenderer* renderer;
    float hOffset;
    float vOffset;
    Paint* paint;
    SkPath* path;
};

static void renderTextOnPath(DisplayListRenderer* renderer, const jchar* text, int count,
        SkPath* path, jfloat hOffset, jfloat vOffset, int bidiFlags, Paint* paint,
        TypefaceImpl* typeface) {
    Layout layout;
    MinikinUtils::doLayout(&layout, paint, bidiFlags, typeface, text, 0, count, count);
    hOffset += MinikinUtils::hOffsetForTextAlign(paint, layout, *path);
    Paint::Align align = paint->getTextAlign();
    paint->setTextAlign(Paint::kLeft_Align);

    RenderTextOnPathFunctor f(layout, renderer, hOffset, vOffset, paint, path);
    MinikinUtils::forFontRun(layout, paint, f);
    paint->setTextAlign(align);
}

static void renderTextRun(DisplayListRenderer* renderer, const jchar* text,
        jint start, jint count, jint contextCount, jfloat x, jfloat y,
        int bidiFlags, Paint* paint, TypefaceImpl* typeface) {
    Layout layout;
    MinikinUtils::doLayout(&layout, paint, bidiFlags, typeface, text, start, count, contextCount);
    x += MinikinUtils::xOffsetForTextAlign(paint, layout);
    renderTextLayout(renderer, &layout, x, y, paint);
}

static void android_view_GLES20Canvas_drawTextArray(JNIEnv* env, jobject clazz,
        jlong rendererPtr, jcharArray text, jint index, jint count,
        jfloat x, jfloat y, jint bidiFlags, jlong paintPtr, jlong typefacePtr) {
    DisplayListRenderer* renderer = reinterpret_cast<DisplayListRenderer*>(rendererPtr);
    jchar* textArray = env->GetCharArrayElements(text, NULL);
    Paint* paint = reinterpret_cast<Paint*>(paintPtr);
    TypefaceImpl* typeface = reinterpret_cast<TypefaceImpl*>(typefacePtr);

    renderText(renderer, textArray + index, count, x, y, bidiFlags, paint, typeface);
    env->ReleaseCharArrayElements(text, textArray, JNI_ABORT);
}

static void android_view_GLES20Canvas_drawText(JNIEnv* env, jobject clazz,
        jlong rendererPtr, jstring text, jint start, jint end,
        jfloat x, jfloat y, jint bidiFlags, jlong paintPtr, jlong typefacePtr) {
    DisplayListRenderer* renderer = reinterpret_cast<DisplayListRenderer*>(rendererPtr);
    const jchar* textArray = env->GetStringChars(text, NULL);
    Paint* paint = reinterpret_cast<Paint*>(paintPtr);
    TypefaceImpl* typeface = reinterpret_cast<TypefaceImpl*>(typefacePtr);

    renderText(renderer, textArray + start, end - start, x, y, bidiFlags, paint, typeface);
    env->ReleaseStringChars(text, textArray);
}

static void android_view_GLES20Canvas_drawTextArrayOnPath(JNIEnv* env, jobject clazz,
        jlong rendererPtr, jcharArray text, jint index, jint count,
        jlong pathPtr, jfloat hOffset, jfloat vOffset, jint bidiFlags, jlong paintPtr,
        jlong typefacePtr) {
    DisplayListRenderer* renderer = reinterpret_cast<DisplayListRenderer*>(rendererPtr);
    jchar* textArray = env->GetCharArrayElements(text, NULL);
    SkPath* path = reinterpret_cast<SkPath*>(pathPtr);
    Paint* paint = reinterpret_cast<Paint*>(paintPtr);
    TypefaceImpl* typeface = reinterpret_cast<TypefaceImpl*>(typefacePtr);

    renderTextOnPath(renderer, textArray + index, count, path,
            hOffset, vOffset, bidiFlags, paint, typeface);
    env->ReleaseCharArrayElements(text, textArray, JNI_ABORT);
}

static void android_view_GLES20Canvas_drawTextOnPath(JNIEnv* env, jobject clazz,
        jlong rendererPtr, jstring text, jint start, jint end,
        jlong pathPtr, jfloat hOffset, jfloat vOffset, jint bidiFlags, jlong paintPtr,
        jlong typefacePtr) {
    DisplayListRenderer* renderer = reinterpret_cast<DisplayListRenderer*>(rendererPtr);
    const jchar* textArray = env->GetStringChars(text, NULL);
    SkPath* path = reinterpret_cast<SkPath*>(pathPtr);
    Paint* paint = reinterpret_cast<Paint*>(paintPtr);
    TypefaceImpl* typeface = reinterpret_cast<TypefaceImpl*>(typefacePtr);

    renderTextOnPath(renderer, textArray + start, end - start, path,
            hOffset, vOffset, bidiFlags, paint, typeface);
    env->ReleaseStringChars(text, textArray);
}

static void android_view_GLES20Canvas_drawTextRunArray(JNIEnv* env, jobject clazz,
        jlong rendererPtr, jcharArray text, jint index, jint count,
        jint contextIndex, jint contextCount, jfloat x, jfloat y, jboolean isRtl,
        jlong paintPtr, jlong typefacePtr) {
    DisplayListRenderer* renderer = reinterpret_cast<DisplayListRenderer*>(rendererPtr);
    jchar* textArray = env->GetCharArrayElements(text, NULL);
    Paint* paint = reinterpret_cast<Paint*>(paintPtr);
    TypefaceImpl* typeface = reinterpret_cast<TypefaceImpl*>(typefacePtr);

    int bidiFlags = isRtl ? kBidi_Force_RTL : kBidi_Force_LTR;
    renderTextRun(renderer, textArray + contextIndex, index - contextIndex,
            count, contextCount, x, y, bidiFlags, paint, typeface);
    env->ReleaseCharArrayElements(text, textArray, JNI_ABORT);
 }

static void android_view_GLES20Canvas_drawTextRun(JNIEnv* env, jobject clazz,
        jlong rendererPtr, jstring text, jint start, jint end,
        jint contextStart, int contextEnd, jfloat x, jfloat y, jboolean isRtl,
        jlong paintPtr, jlong typefacePtr) {
    DisplayListRenderer* renderer = reinterpret_cast<DisplayListRenderer*>(rendererPtr);
    const jchar* textArray = env->GetStringChars(text, NULL);
    jint count = end - start;
    jint contextCount = contextEnd - contextStart;
    Paint* paint = reinterpret_cast<Paint*>(paintPtr);
    TypefaceImpl* typeface = reinterpret_cast<TypefaceImpl*>(typefacePtr);

    int bidiFlags = isRtl ? kBidi_Force_RTL : kBidi_Force_LTR;
    renderTextRun(renderer, textArray + contextStart, start - contextStart,
            count, contextCount, x, y, bidiFlags, paint, typeface);
    env->ReleaseStringChars(text, textArray);
}

// ----------------------------------------------------------------------------
// Display lists
// ----------------------------------------------------------------------------

static jlong android_view_GLES20Canvas_finishRecording(JNIEnv* env,
        jobject clazz, jlong rendererPtr) {
    DisplayListRenderer* renderer = reinterpret_cast<DisplayListRenderer*>(rendererPtr);
    return reinterpret_cast<jlong>(renderer->finishRecording());
}

static jlong android_view_GLES20Canvas_createDisplayListRenderer(JNIEnv* env, jobject clazz) {
    return reinterpret_cast<jlong>(new DisplayListRenderer);
}

static jint android_view_GLES20Canvas_drawRenderNode(JNIEnv* env,
        jobject clazz, jlong rendererPtr, jlong renderNodePtr,
        jobject dirty, jint flags) {
    DisplayListRenderer* renderer = reinterpret_cast<DisplayListRenderer*>(rendererPtr);
    RenderNode* renderNode = reinterpret_cast<RenderNode*>(renderNodePtr);
    android::uirenderer::Rect bounds;
    status_t status = renderer->drawRenderNode(renderNode, bounds, flags);
    if (status != DrawGlInfo::kStatusDone && dirty != NULL) {
        env->CallVoidMethod(dirty, gRectClassInfo.set,
                int(bounds.left), int(bounds.top), int(bounds.right), int(bounds.bottom));
    }
    return status;
}

// ----------------------------------------------------------------------------
// Layers
// ----------------------------------------------------------------------------

static void android_view_GLES20Canvas_drawLayer(JNIEnv* env, jobject clazz,
        jlong rendererPtr, jlong layerPtr, jfloat x, jfloat y) {
    DisplayListRenderer* renderer = reinterpret_cast<DisplayListRenderer*>(rendererPtr);
    DeferredLayerUpdater* layer = reinterpret_cast<DeferredLayerUpdater*>(layerPtr);
    renderer->drawLayer(layer, x, y);
}

#endif // USE_OPENGL_RENDERER

#ifdef USE_OPENGL_RENDERER
static const bool kUseOpenGLRenderer = true;
#else
static const bool kUseOpenGLRenderer = false;
#endif

// ----------------------------------------------------------------------------
// Common
// ----------------------------------------------------------------------------

static jboolean android_view_GLES20Canvas_isAvailable(JNIEnv* env, jobject clazz) {
    if (kUseOpenGLRenderer) {
        char prop[PROPERTY_VALUE_MAX];
        if (property_get("ro.kernel.qemu", prop, NULL) == 0) {
            // not in the emulator
            return JNI_TRUE;
        }
        // In the emulator this property will be set to 1 when hardware GLES is
        // enabled, 0 otherwise. On old emulator versions it will be undefined.
        property_get("ro.kernel.qemu.gles", prop, "0");
        return atoi(prop) == 1 ? JNI_TRUE : JNI_FALSE;
    } else {
        return JNI_FALSE;
    }
}

// ----------------------------------------------------------------------------
// Logging
// ----------------------------------------------------------------------------

static void
android_app_ActivityThread_dumpGraphics(JNIEnv* env, jobject clazz, jobject javaFileDescriptor) {
<<<<<<< HEAD
#ifdef USE_OPENGL_RENDERER
    int fd = jniGetFDFromFileDescriptor(env, javaFileDescriptor);
    android::uirenderer::renderthread::RenderProxy::outputLogBuffer(fd);
#endif // USE_OPENGL_RENDERER
=======
    if (kUseOpenGLRenderer) {
        int fd = jniGetFDFromFileDescriptor(env, javaFileDescriptor);
        android::uirenderer::RenderNode::outputLogBuffer(fd);
    }
>>>>>>> 3fc5e3ca
}

// ----------------------------------------------------------------------------
// JNI Glue
// ----------------------------------------------------------------------------

const char* const kClassPathName = "android/view/GLES20Canvas";

static JNINativeMethod gMethods[] = {
    { "nIsAvailable",       "()Z",             (void*) android_view_GLES20Canvas_isAvailable },

#ifdef USE_OPENGL_RENDERER

    { "nDestroyRenderer",   "(J)V",            (void*) android_view_GLES20Canvas_destroyRenderer },
    { "nSetViewport",       "(JII)V",          (void*) android_view_GLES20Canvas_setViewport },
    { "nSetHighContrastText","(JZ)V",          (void*) android_view_GLES20Canvas_setHighContrastText },
    { "nInsertReorderBarrier","(JZ)V",         (void*) android_view_GLES20Canvas_insertReorderBarrier },
    { "nPrepare",           "(JZ)I",           (void*) android_view_GLES20Canvas_prepare },
    { "nPrepareDirty",      "(JIIIIZ)I",       (void*) android_view_GLES20Canvas_prepareDirty },
    { "nFinish",            "(J)V",            (void*) android_view_GLES20Canvas_finish },
    { "nSetProperty",           "(Ljava/lang/String;Ljava/lang/String;)V",
            (void*) android_view_GLES20Canvas_setProperty },

    { "nCallDrawGLFunction", "(JJ)I",          (void*) android_view_GLES20Canvas_callDrawGLFunction },

    { "nSave",              "(JI)I",           (void*) android_view_GLES20Canvas_save },
    { "nRestore",           "(J)V",            (void*) android_view_GLES20Canvas_restore },
    { "nRestoreToCount",    "(JI)V",           (void*) android_view_GLES20Canvas_restoreToCount },
    { "nGetSaveCount",      "(J)I",            (void*) android_view_GLES20Canvas_getSaveCount },

    { "nSaveLayer",         "(JFFFFJI)I",      (void*) android_view_GLES20Canvas_saveLayer },
    { "nSaveLayer",         "(JJI)I",          (void*) android_view_GLES20Canvas_saveLayerClip },
    { "nSaveLayerAlpha",    "(JFFFFII)I",      (void*) android_view_GLES20Canvas_saveLayerAlpha },
    { "nSaveLayerAlpha",    "(JII)I",          (void*) android_view_GLES20Canvas_saveLayerAlphaClip },

    { "nQuickReject",       "(JFFFF)Z",        (void*) android_view_GLES20Canvas_quickReject },
    { "nClipRect",          "(JFFFFI)Z",       (void*) android_view_GLES20Canvas_clipRectF },
    { "nClipRect",          "(JIIIII)Z",       (void*) android_view_GLES20Canvas_clipRect },
    { "nClipPath",          "(JJI)Z",          (void*) android_view_GLES20Canvas_clipPath },
    { "nClipRegion",        "(JJI)Z",          (void*) android_view_GLES20Canvas_clipRegion },

    { "nTranslate",         "(JFF)V",          (void*) android_view_GLES20Canvas_translate },
    { "nRotate",            "(JF)V",           (void*) android_view_GLES20Canvas_rotate },
    { "nScale",             "(JFF)V",          (void*) android_view_GLES20Canvas_scale },
    { "nSkew",              "(JFF)V",          (void*) android_view_GLES20Canvas_skew },

    { "nSetMatrix",         "(JJ)V",           (void*) android_view_GLES20Canvas_setMatrix },
    { "nGetMatrix",         "(JJ)V",           (void*) android_view_GLES20Canvas_getMatrix },
    { "nConcatMatrix",      "(JJ)V",           (void*) android_view_GLES20Canvas_concatMatrix },

    { "nDrawBitmap",        "(JJ[BFFJ)V",      (void*) android_view_GLES20Canvas_drawBitmap },
    { "nDrawBitmap",        "(JJ[BFFFFFFFFJ)V",(void*) android_view_GLES20Canvas_drawBitmapRect },
    { "nDrawBitmap",        "(JJ[BJJ)V",       (void*) android_view_GLES20Canvas_drawBitmapMatrix },
    { "nDrawBitmap",        "(J[IIIFFIIZJ)V",  (void*) android_view_GLES20Canvas_drawBitmapData },

    { "nDrawBitmapMesh",    "(JJ[BII[FI[IIJ)V",(void*) android_view_GLES20Canvas_drawBitmapMesh },

    { "nDrawPatch",         "(JJ[BJFFFFJ)V",   (void*) android_view_GLES20Canvas_drawPatch },

    { "nDrawColor",         "(JII)V",          (void*) android_view_GLES20Canvas_drawColor },
    { "nDrawRect",          "(JFFFFJ)V",       (void*) android_view_GLES20Canvas_drawRect },
    { "nDrawRects",         "(JJJ)V",          (void*) android_view_GLES20Canvas_drawRegionAsRects },
    { "nDrawRoundRect",     "(JFFFFFFJ)V",     (void*) android_view_GLES20Canvas_drawRoundRect },
    { "nDrawRoundRect",     "(JJJJJJJJ)V",     (void*) android_view_GLES20Canvas_drawRoundRectProps },
    { "nDrawCircle",        "(JFFFJ)V",        (void*) android_view_GLES20Canvas_drawCircle },
    { "nDrawCircle",        "(JJJJJ)V",        (void*) android_view_GLES20Canvas_drawCircleProps },
    { "nDrawOval",          "(JFFFFJ)V",       (void*) android_view_GLES20Canvas_drawOval },
    { "nDrawArc",           "(JFFFFFFZJ)V",    (void*) android_view_GLES20Canvas_drawArc },
    { "nDrawPoints",        "(J[FIIJ)V",       (void*) android_view_GLES20Canvas_drawPoints },

    { "nDrawPath",          "(JJJ)V",          (void*) android_view_GLES20Canvas_drawPath },
    { "nDrawLines",         "(J[FIIJ)V",       (void*) android_view_GLES20Canvas_drawLines },

    { "nSetupPaintFilter",  "(JII)V",          (void*) android_view_GLES20Canvas_setupPaintFilter },
    { "nResetPaintFilter",  "(J)V",            (void*) android_view_GLES20Canvas_resetPaintFilter },

    { "nDrawText",          "(J[CIIFFIJJ)V",   (void*) android_view_GLES20Canvas_drawTextArray },
    { "nDrawText",          "(JLjava/lang/String;IIFFIJJ)V",
            (void*) android_view_GLES20Canvas_drawText },

    { "nDrawTextOnPath",    "(J[CIIJFFIJJ)V",  (void*) android_view_GLES20Canvas_drawTextArrayOnPath },
    { "nDrawTextOnPath",    "(JLjava/lang/String;IIJFFIJJ)V",
            (void*) android_view_GLES20Canvas_drawTextOnPath },

    { "nDrawTextRun",       "(J[CIIIIFFZJJ)V",  (void*) android_view_GLES20Canvas_drawTextRunArray },
    { "nDrawTextRun",       "(JLjava/lang/String;IIIIFFZJJ)V",
            (void*) android_view_GLES20Canvas_drawTextRun },

    { "nGetClipBounds",     "(JLandroid/graphics/Rect;)Z", (void*) android_view_GLES20Canvas_getClipBounds },

    { "nFinishRecording",   "(J)J",      (void*) android_view_GLES20Canvas_finishRecording },
    { "nDrawRenderNode",    "(JJLandroid/graphics/Rect;I)I", (void*) android_view_GLES20Canvas_drawRenderNode },

    { "nCreateDisplayListRenderer", "()J",     (void*) android_view_GLES20Canvas_createDisplayListRenderer },

    { "nDrawLayer",              "(JJFF)V",    (void*) android_view_GLES20Canvas_drawLayer },

    { "nGetMaximumTextureWidth",  "()I",       (void*) android_view_GLES20Canvas_getMaxTextureWidth },
    { "nGetMaximumTextureHeight", "()I",       (void*) android_view_GLES20Canvas_getMaxTextureHeight },

    { "nSetOverrideXfermode", "(JI)V",       (void*) android_view_GLES20Canvas_setOverrideXfermode },

#endif
};

static JNINativeMethod gActivityThreadMethods[] = {
    { "dumpGraphicsInfo",        "(Ljava/io/FileDescriptor;)V",
                                               (void*) android_app_ActivityThread_dumpGraphics }
};

int register_android_view_GLES20Canvas(JNIEnv* env) {
    if (kUseOpenGLRenderer) {
        jclass clazz = FindClassOrDie(env, "android/graphics/Rect");
        gRectClassInfo.set = GetMethodIDOrDie(env, clazz, "set", "(IIII)V");
    }

    return RegisterMethodsOrDie(env, kClassPathName, gMethods, NELEM(gMethods));
}

int register_android_app_ActivityThread(JNIEnv* env) {
    return RegisterMethodsOrDie(env, "android/app/ActivityThread",
            gActivityThreadMethods, NELEM(gActivityThreadMethods));
}

};<|MERGE_RESOLUTION|>--- conflicted
+++ resolved
@@ -866,17 +866,10 @@
 
 static void
 android_app_ActivityThread_dumpGraphics(JNIEnv* env, jobject clazz, jobject javaFileDescriptor) {
-<<<<<<< HEAD
-#ifdef USE_OPENGL_RENDERER
-    int fd = jniGetFDFromFileDescriptor(env, javaFileDescriptor);
-    android::uirenderer::renderthread::RenderProxy::outputLogBuffer(fd);
-#endif // USE_OPENGL_RENDERER
-=======
     if (kUseOpenGLRenderer) {
         int fd = jniGetFDFromFileDescriptor(env, javaFileDescriptor);
-        android::uirenderer::RenderNode::outputLogBuffer(fd);
-    }
->>>>>>> 3fc5e3ca
+        android::uirenderer::renderthread::RenderProxy::outputLogBuffer(fd);
+    }
 }
 
 // ----------------------------------------------------------------------------
