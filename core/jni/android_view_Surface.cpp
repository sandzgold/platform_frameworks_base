--- conflicted
+++ resolved
@@ -70,7 +70,6 @@
     jfieldID mSurfaceFormat;
 } gCanvasClassInfo;
 
-<<<<<<< HEAD
 static struct {
     jfieldID mNativeCanvas;
 } gCanvasFinalizerClassInfo;
@@ -147,8 +146,6 @@
 };
 
 
-=======
->>>>>>> 58a1ca66
 // ----------------------------------------------------------------------------
 
 bool android_view_Surface_isInstanceOf(JNIEnv* env, jobject obj) {
@@ -252,7 +249,6 @@
     }
 }
 
-<<<<<<< HEAD
 static inline void swapCanvasPtr(JNIEnv* env, jobject canvasObj, SkCanvas* newCanvas) {
   jobject canvasFinalizerObj = env->GetObjectField(canvasObj, gCanvasClassInfo.mFinalizer);
   SkCanvas* previousCanvas = reinterpret_cast<SkCanvas*>(
@@ -262,13 +258,9 @@
   SkSafeUnref(previousCanvas);
 }
 
-static jobject nativeLockCanvas(JNIEnv* env, jobject surfaceObj, jobject dirtyRectObj) {
-    sp<Surface> surface(getSurface(env, surfaceObj));
-=======
 static jobject nativeLockCanvas(JNIEnv* env, jobject surfaceObj, jint nativeObject, jobject dirtyRectObj) {
     sp<Surface> surface(reinterpret_cast<Surface *>(nativeObject));
 
->>>>>>> 58a1ca66
     if (!Surface::isValid(surface)) {
         doThrowIAE(env);
         return NULL;
@@ -459,13 +451,9 @@
             env->GetFieldID(gSurfaceClassInfo.clazz, "mGenerationId", "I");
     gSurfaceClassInfo.mCanvas =
             env->GetFieldID(gSurfaceClassInfo.clazz, "mCanvas", "Landroid/graphics/Canvas;");
-<<<<<<< HEAD
-    gSurfaceClassInfo.ctor = env->GetMethodID(gSurfaceClassInfo.clazz, "<init>", "()V");
-=======
     gSurfaceClassInfo.mCanvasSaveCount =
             env->GetFieldID(gSurfaceClassInfo.clazz, "mCanvasSaveCount", "I");
-    gSurfaceClassInfo.ctor = env->GetMethodID(gSurfaceClassInfo.clazz, "<init>", "(I)V");
->>>>>>> 58a1ca66
+    gSurfaceClassInfo.ctor = env->GetMethodID(gSurfaceClassInfo.clazz, "<init>", "()V");
 
     clazz = env->FindClass("android/graphics/Canvas");
     gCanvasClassInfo.mFinalizer = env->GetFieldID(clazz, "mFinalizer", "Landroid/graphics/Canvas$CanvasFinalizer;");
