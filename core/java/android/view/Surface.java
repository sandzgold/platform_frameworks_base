/*
 * Copyright (C) 2007 The Android Open Source Project
 *
 * Licensed under the Apache License, Version 2.0 (the "License");
 * you may not use this file except in compliance with the License.
 * You may obtain a copy of the License at
 *
 *      http://www.apache.org/licenses/LICENSE-2.0
 *
 * Unless required by applicable law or agreed to in writing, software
 * distributed under the License is distributed on an "AS IS" BASIS,
 * WITHOUT WARRANTIES OR CONDITIONS OF ANY KIND, either express or implied.
 * See the License for the specific language governing permissions and
 * limitations under the License.
 */

package android.view;

import android.content.res.CompatibilityInfo.Translator;
import android.graphics.*;
import android.os.Parcelable;
import android.os.Parcel;
import android.util.DisplayMetrics;
import android.util.Log;

/**
 * Handle on to a raw buffer that is being managed by the screen compositor.
 */
public class Surface implements Parcelable {
    private static final String LOG_TAG = "Surface";
    private static final boolean DEBUG_RELEASE = false;
    
    /* flags used in constructor (keep in sync with ISurfaceComposer.h) */

    /** Surface is created hidden */
    public static final int HIDDEN              = 0x00000004;

    /** The surface is to be used by hardware accelerators or DMA engines 
     * @deprecated this is ignored, this value is set automatically when needed.
     */
    @Deprecated
    public static final int HARDWARE            = 0x00000010;

    /** Implies "HARDWARE", the surface is to be used by the GPU
     * additionally the backbuffer is never preserved for these
     * surfaces. 
     * @deprecated this is ignored, this value is set automatically when needed.
     */
    @Deprecated
    public static final int GPU                 = 0x00000028;

    /** The surface contains secure content, special measures will
     * be taken to disallow the surface's content to be copied from
     * another process. In particular, screenshots and VNC servers will
     * be disabled, but other measures can take place, for instance the
     * surface might not be hardware accelerated. */
    public static final int SECURE              = 0x00000080;
    
    /** Creates a surface where color components are interpreted as 
     *  "non pre-multiplied" by their alpha channel. Of course this flag is
     *  meaningless for surfaces without an alpha channel. By default
     *  surfaces are pre-multiplied, which means that each color component is
     *  already multiplied by its alpha value. In this case the blending
     *  equation used is:
     *  
     *    DEST = SRC + DEST * (1-SRC_ALPHA)
     *    
     *  By contrast, non pre-multiplied surfaces use the following equation:
     *  
     *    DEST = SRC * SRC_ALPHA * DEST * (1-SRC_ALPHA)
     *    
     *  pre-multiplied surfaces must always be used if transparent pixels are
     *  composited on top of each-other into the surface. A pre-multiplied
     *  surface can never lower the value of the alpha component of a given
     *  pixel.
     *  
     *  In some rare situations, a non pre-multiplied surface is preferable.
     *  
     */
    public static final int NON_PREMULTIPLIED   = 0x00000100;
    
    /**
     * Creates a surface without a rendering buffer. Instead, the content
     * of the surface must be pushed by an external entity. This is type
     * of surface can be used for efficient camera preview or movie
     * play back.
     */
    public static final int PUSH_BUFFERS        = 0x00000200;
    
    /** Creates a normal surface. This is the default */
    public static final int FX_SURFACE_NORMAL   = 0x00000000;
    
    /** Creates a Blur surface. Everything behind this surface is blurred
     * by some amount. The quality and refresh speed of the blur effect
     * is not settable or guaranteed.
     * It is an error to lock a Blur surface, since it doesn't have
     * a backing store.
     */
    public static final int FX_SURFACE_BLUR     = 0x00010000;
    
    /** Creates a Dim surface. Everything behind this surface is dimmed
     * by the amount specified in setAlpha(). 
     * It is an error to lock a Dim surface, since it doesn't have
     * a backing store.
     */
    public static final int FX_SURFACE_DIM     = 0x00020000;

    /** Mask used for FX values above */
    public static final int FX_SURFACE_MASK     = 0x000F0000;

    /* flags used with setFlags() (keep in sync with ISurfaceComposer.h) */
    
    /** Hide the surface. Equivalent to calling hide() */
    public static final int SURFACE_HIDDEN    = 0x01;
    
    /** Freeze the surface. Equivalent to calling freeze() */ 
    public static final int SURFACE_FROZEN     = 0x02;

    /**
     * @deprecated use {@link #SURFACE_FROZEN} instead.
     */
    @Deprecated
    public static final int SURACE_FROZEN     = 0x02;

    /** Enable dithering when compositing this surface */
    public static final int SURFACE_DITHER    = 0x04;

    public static final int SURFACE_BLUR_FREEZE= 0x10;

    /* orientations for setOrientation() */
    public static final int ROTATION_0       = 0;
    public static final int ROTATION_90      = 1;
    public static final int ROTATION_180     = 2;
    public static final int ROTATION_270     = 3;
    
    /** 
     * Disable the orientation animation 
     * {@hide} 
     */
    public static final int FLAGS_ORIENTATION_ANIMATION_DISABLE = 0x000000001;

    @SuppressWarnings("unused")
    private int mSurfaceControl;
    @SuppressWarnings("unused")
    private int mSaveCount;
    @SuppressWarnings("unused")
    private Canvas mCanvas;
<<<<<<< HEAD
    @SuppressWarnings("unused")
    private int mNativeSurface;
=======
    private String mName;
>>>>>>> 86303198

    // The display metrics used to provide the pseudo canvas size for applications
    // running in compatibility mode. This is set to null for non compatibility mode.
    private DisplayMetrics mCompatibleDisplayMetrics;

    // A matrix to scale the matrix set by application. This is set to null for
    // non compatibility mode.
    private Matrix mCompatibleMatrix;

    @SuppressWarnings("unused")
    private Exception mCreationStack;

    /**
     * Exception thrown when a surface couldn't be created or resized
     */
    public static class OutOfResourcesException extends Exception {
        public OutOfResourcesException() {
        }
        public OutOfResourcesException(String name) {
            super(name);
        }
    }

    /*
     * We use a class initializer to allow the native code to cache some
     * field offsets.
     */
    native private static void nativeClassInit();
    static { nativeClassInit(); }

    
    /**
     * create a surface
     * {@hide}
     */
    public Surface(SurfaceSession s,
            int pid, int display, int w, int h, int format, int flags)
        throws OutOfResourcesException {
        if (DEBUG_RELEASE) {
            mCreationStack = new Exception();
        }
        mCanvas = new CompatibleCanvas();
        init(s,pid,null,display,w,h,format,flags);
    }

    /**
     * create a surface with a name
     * {@hide}
     */
    public Surface(SurfaceSession s,
            int pid, String name, int display, int w, int h, int format, int flags)
        throws OutOfResourcesException {
        if (DEBUG_RELEASE) {
            mCreationStack = new Exception();
        }
        mCanvas = new CompatibleCanvas();
        init(s,pid,name,display,w,h,format,flags);
        mName = name;
    }

    /**
     * Create an empty surface, which will later be filled in by
     * readFromParcel().
     * {@hide}
     */
    public Surface() {
        if (DEBUG_RELEASE) {
            mCreationStack = new Exception();
        }
        mCanvas = new CompatibleCanvas();
    }

    /**
     * A Canvas class that can handle the compatibility mode. This does two things differently.
     * <ul>
     *  <li> Returns the width and height of the target metrics, rather than native.
     *  For example, the canvas returns 320x480 even if an app is running in WVGA high density.
     *  <li> Scales the matrix in setMatrix by the application scale, except if the matrix looks
     *  like obtained from getMatrix. This is a hack to handle the case that an application
     *  uses getMatrix to keep the original matrix, set matrix of its own, then set the original
     *  matrix back. There is no perfect solution that works for all cases, and there are a lot of
     *  cases that this model dose not work, but we hope this works for many apps.
     * </ul>
     */
    private class CompatibleCanvas extends Canvas {
        // A temp matrix to remember what an application obtained via {@link getMatrix}
        private Matrix mOrigMatrix = null;

        @Override
        public int getWidth() {
            return mCompatibleDisplayMetrics == null ?
                    super.getWidth() : mCompatibleDisplayMetrics.widthPixels;
        }

        @Override
        public int getHeight() {
            return mCompatibleDisplayMetrics == null ?
                    super.getHeight() : mCompatibleDisplayMetrics.heightPixels;
        }

        @Override
        public void setMatrix(Matrix matrix) {
            if (mCompatibleMatrix == null || mOrigMatrix == null || mOrigMatrix.equals(matrix)) {
                // don't scale the matrix if it's not compatibility mode, or
                // the matrix was obtained from getMatrix.
                super.setMatrix(matrix);
            } else {
                Matrix m = new Matrix(mCompatibleMatrix);
                m.preConcat(matrix);
                super.setMatrix(m);
            }
        }

        @Override
        public void getMatrix(Matrix m) {
            super.getMatrix(m);
            if (mOrigMatrix == null) {
                mOrigMatrix = new Matrix(); 
            }
            mOrigMatrix.set(m);
        }
    };

    /**
     * Sets the display metrics used to provide canva's width/height in compatibility mode.
     */
    void setCompatibleDisplayMetrics(DisplayMetrics metrics, Translator translator) {
        mCompatibleDisplayMetrics = metrics;
        if (translator != null) {
            float appScale = translator.applicationScale;
            mCompatibleMatrix = new Matrix();
            mCompatibleMatrix.setScale(appScale, appScale);
        }
    }
    
    /**
     * Copy another surface to this one.  This surface now holds a reference
     * to the same data as the original surface, and is -not- the owner.
     * {@hide}
     */
    public native   void copyFrom(Surface o);
    
    /**
     * Does this object hold a valid surface?  Returns true if it holds
     * a physical surface, so lockCanvas() will succeed.  Otherwise
     * returns false.
     */
    public native   boolean isValid();
    
    /** Free all server-side state associated with this surface and
     * release this object's reference. {@hide} */
    public native void destroy();
    
    /** Release the local reference to the server-side surface. @hide */
    public native void release();
    
    /** draw into a surface */
    public Canvas lockCanvas(Rect dirty) throws OutOfResourcesException, IllegalArgumentException
    {
        /* the dirty rectangle may be expanded to the surface's size, if
         * for instance it has been resized or if the bits were lost, since
         * the last call.
         */
        return lockCanvasNative(dirty);
    }

    private native Canvas lockCanvasNative(Rect dirty);

    /** unlock the surface and asks a page flip */
    public native   void unlockCanvasAndPost(Canvas canvas);

    /** 
     * unlock the surface. the screen won't be updated until
     * post() or postAll() is called
     */
    public native   void unlockCanvas(Canvas canvas);
    
    /** start/end a transaction {@hide} */
    public static native   void openTransaction();
    /** {@hide} */
    public static native   void closeTransaction();

    /**
     * Freezes the specified display, No updating of the screen will occur
     * until unfreezeDisplay() is called. Everything else works as usual though,
     * in particular transactions.
     * @param display
     * {@hide}
     */
    public static native   void freezeDisplay(int display);

    /**
     * resume updating the specified display.
     * @param display
     * {@hide}
     */
    public static native   void unfreezeDisplay(int display);

    /**
     * set the orientation of the given display.
     * @param display
     * @param orientation
     * @param flags
     * {@hide}
     */
    public static native   void setOrientation(int display, int orientation, int flags);

    /**
     * set the orientation of the given display.
     * @param display
     * @param orientation
     */
    public static void setOrientation(int display, int orientation) {
        setOrientation(display, orientation, 0);
    }
    
    /**
     * set surface parameters.
     * needs to be inside open/closeTransaction block
     */
    public native   void setLayer(int zorder);
    public native   void setPosition(int x, int y);
    public native   void setSize(int w, int h);

    public native   void hide();
    public native   void show();
    public native   void setTransparentRegionHint(Region region);
    public native   void setAlpha(float alpha);
    public native   void setMatrix(float dsdx, float dtdx,
                                   float dsdy, float dtdy);

    public native   void freeze();
    public native   void unfreeze();

    public native   void setFreezeTint(int tint);

    public native   void setFlags(int flags, int mask);

    @Override
    public String toString() {
<<<<<<< HEAD
        return "Surface(native-token=" + mSurfaceControl + ")";
=======
        return "Surface(name=" + mName + ", identity=" + getIdentity() + ")";
>>>>>>> 86303198
    }

    private Surface(Parcel source) throws OutOfResourcesException {
        init(source);
    }
    
    public int describeContents() {
        return 0;
    }

    public native   void readFromParcel(Parcel source);
    public native   void writeToParcel(Parcel dest, int flags);
    
    public static final Parcelable.Creator<Surface> CREATOR
            = new Parcelable.Creator<Surface>()
    {
        public Surface createFromParcel(Parcel source) {
            try {
                return new Surface(source);
            } catch (Exception e) {
                Log.e(LOG_TAG, "Exception creating surface from parcel", e);
            }
            return null;
        }

        public Surface[] newArray(int size) {
            return new Surface[size];
        }
    };

    /* no user serviceable parts here ... */
    @Override
    protected void finalize() throws Throwable {
        if (mNativeSurface != 0 || mSurfaceControl != 0) {
            if (DEBUG_RELEASE) {
                Log.w(LOG_TAG, "Surface.finalize() has work. You should have called release() (" 
                        + mNativeSurface + ", " + mSurfaceControl + ")", mCreationStack);
            } else {
                Log.w(LOG_TAG, "Surface.finalize() has work. You should have called release() (" 
                        + mNativeSurface + ", " + mSurfaceControl + ")");
            }
        }
        release();
    }
    
    private native void init(SurfaceSession s,
            int pid, String name, int display, int w, int h, int format, int flags)
            throws OutOfResourcesException;

    private native void init(Parcel source);

    private native int getIdentity();
}<|MERGE_RESOLUTION|>--- conflicted
+++ resolved
@@ -145,12 +145,9 @@
     private int mSaveCount;
     @SuppressWarnings("unused")
     private Canvas mCanvas;
-<<<<<<< HEAD
     @SuppressWarnings("unused")
     private int mNativeSurface;
-=======
     private String mName;
->>>>>>> 86303198
 
     // The display metrics used to provide the pseudo canvas size for applications
     // running in compatibility mode. This is set to null for non compatibility mode.
@@ -391,11 +388,7 @@
 
     @Override
     public String toString() {
-<<<<<<< HEAD
-        return "Surface(native-token=" + mSurfaceControl + ")";
-=======
         return "Surface(name=" + mName + ", identity=" + getIdentity() + ")";
->>>>>>> 86303198
     }
 
     private Surface(Parcel source) throws OutOfResourcesException {
