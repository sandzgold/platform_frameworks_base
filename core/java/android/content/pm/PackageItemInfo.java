/*
 * Copyright (C) 2007 The Android Open Source Project
 *
 * Licensed under the Apache License, Version 2.0 (the "License");
 * you may not use this file except in compliance with the License.
 * You may obtain a copy of the License at
 *
 *      http://www.apache.org/licenses/LICENSE-2.0
 *
 * Unless required by applicable law or agreed to in writing, software
 * distributed under the License is distributed on an "AS IS" BASIS,
 * WITHOUT WARRANTIES OR CONDITIONS OF ANY KIND, either express or implied.
 * See the License for the specific language governing permissions and
 * limitations under the License.
 */

package android.content.pm;

import android.annotation.NonNull;
import android.annotation.SystemApi;
import android.content.res.XmlResourceParser;

import android.graphics.drawable.Drawable;
import android.os.Bundle;
import android.os.Parcel;
import android.os.UserHandle;
import android.text.TextUtils;
import android.util.Printer;
import android.text.BidiFormatter;
import android.text.TextPaint;
import android.text.Html;
import java.text.Collator;
import java.util.Comparator;

/**
 * Base class containing information common to all package items held by
 * the package manager.  This provides a very common basic set of attributes:
 * a label, icon, and meta-data.  This class is not intended
 * to be used by itself; it is simply here to share common definitions
 * between all items returned by the package manager.  As such, it does not
 * itself implement Parcelable, but does provide convenience methods to assist
 * in the implementation of Parcelable in subclasses.
 */
public class PackageItemInfo {
    private static final float MAX_LABEL_SIZE_PX = 500f;
    /**
     * Public name of this item. From the "android:name" attribute.
     */
    public String name;
    
    /**
     * Name of the package that this item is in.
     */
    public String packageName;
    
    /**
     * A string resource identifier (in the package's resources) of this
     * component's label.  From the "label" attribute or, if not set, 0.
     */
    public int labelRes;
    
    /**
     * The string provided in the AndroidManifest file, if any.  You
     * probably don't want to use this.  You probably want
     * {@link PackageManager#getApplicationLabel}
     */
    public CharSequence nonLocalizedLabel;
    
    /**
     * A drawable resource identifier (in the package's resources) of this
     * component's icon.  From the "icon" attribute or, if not set, 0.
     */
    public int icon;
    
    /**
     * A drawable resource identifier (in the package's resources) of this
     * component's banner.  From the "banner" attribute or, if not set, 0.
     */
    public int banner;

    /**
     * A drawable resource identifier (in the package's resources) of this
     * component's logo. Logos may be larger/wider than icons and are
     * displayed by certain UI elements in place of a name or name/icon
     * combination. From the "logo" attribute or, if not set, 0. 
     */
    public int logo;
    
    /**
     * Additional meta-data associated with this component.  This field
     * will only be filled in if you set the
     * {@link PackageManager#GET_META_DATA} flag when requesting the info.
     */
    public Bundle metaData;

    /**
     * If different of UserHandle.USER_NULL, The icon of this item will be the one of that user.
     * @hide
     */
    public int showUserIcon;

    public PackageItemInfo() {
        showUserIcon = UserHandle.USER_NULL;
    }

    public PackageItemInfo(PackageItemInfo orig) {
        name = orig.name;
        if (name != null) name = name.trim();
        packageName = orig.packageName;
        labelRes = orig.labelRes;
        nonLocalizedLabel = orig.nonLocalizedLabel;
        if (nonLocalizedLabel != null) nonLocalizedLabel = nonLocalizedLabel.toString().trim();
        icon = orig.icon;
        banner = orig.banner;
        logo = orig.logo;
        metaData = orig.metaData;
        showUserIcon = orig.showUserIcon;
    }

    /**
     * Retrieve the current textual label associated with this item.  This
     * will call back on the given PackageManager to load the label from
     * the application.
     * 
     * @param pm A PackageManager from which the label can be loaded; usually
     * the PackageManager from which you originally retrieved this item.
     * 
     * @return Returns a CharSequence containing the item's label.  If the
     * item does not have a label, its name is returned.
     */
    public CharSequence loadLabel(PackageManager pm) {
        if (nonLocalizedLabel != null) {
            return nonLocalizedLabel;
        }
        if (labelRes != 0) {
            CharSequence label = pm.getText(packageName, labelRes, getApplicationInfo());
            if (label != null) {
                return label.toString().trim();
            }
        }
        if (name != null) {
            return name;
        }
        return packageName;
    }
<<<<<<< HEAD

=======
 
    /**
     * Same as {@link #loadLabel(PackageManager)} with the addition that
     * the returned label is safe for being presented in the UI since it
     * will not contain new lines and the length will be limited to a
     * reasonable amount. This prevents a malicious party to influence UI
     * layout via the app label misleading the user into performing a
     * detrimental for them action. If the label is too long it will be
     * truncated and ellipsized at the end.
     *
     * @param pm A PackageManager from which the label can be loaded; usually
     * the PackageManager from which you originally retrieved this item
     * @return Returns a CharSequence containing the item's label. If the
     * item does not have a label, its name is returned.
     *
     * @hide
     */
    @SystemApi
    public @NonNull CharSequence loadSafeLabel(@NonNull PackageManager pm) {
        // loadLabel() always returns non-null
        String label = loadLabel(pm).toString();
        // strip HTML tags to avoid <br> and other tags overwriting original message
        String labelStr = Html.fromHtml(label).toString();

        // If the label contains new line characters it may push the UI
        // down to hide a part of it. Labels shouldn't have new line
        // characters, so just truncate at the first time one is seen.
        final int labelLength = labelStr.length();
        int offset = 0;
        while (offset < labelLength) {
            final int codePoint = labelStr.codePointAt(offset);
            final int type = Character.getType(codePoint);
            if (type == Character.LINE_SEPARATOR
                    || type == Character.CONTROL
                    || type == Character.PARAGRAPH_SEPARATOR) {
                labelStr = labelStr.substring(0, offset);
                break;
            }
            // replace all non-break space to " " in order to be trimmed
            if (type == Character.SPACE_SEPARATOR) {
                labelStr = labelStr.substring(0, offset) + " " + labelStr.substring(offset +
                        Character.charCount(codePoint));
            }
            offset += Character.charCount(codePoint);
        }

        labelStr = labelStr.trim();
        if (labelStr.isEmpty()) {
            return packageName;
        }
        TextPaint paint = new TextPaint();
        paint.setTextSize(42);

        return TextUtils.ellipsize(labelStr, paint, MAX_LABEL_SIZE_PX,
                TextUtils.TruncateAt.END);
    }   
>>>>>>> 2c53526b
    /**
     * Retrieve the current graphical icon associated with this item.  This
     * will call back on the given PackageManager to load the icon from
     * the application.
     * 
     * @param pm A PackageManager from which the icon can be loaded; usually
     * the PackageManager from which you originally retrieved this item.
     * 
     * @return Returns a Drawable containing the item's icon.  If the
     * item does not have an icon, the item's default icon is returned
     * such as the default activity icon.
     */
    public Drawable loadIcon(PackageManager pm) {
        return pm.loadItemIcon(this, getApplicationInfo());
    }

    /**
     * Retrieve the current graphical icon associated with this item without
     * the addition of a work badge if applicable.
     * This will call back on the given PackageManager to load the icon from
     * the application.
     *
     * @param pm A PackageManager from which the icon can be loaded; usually
     * the PackageManager from which you originally retrieved this item.
     *
     * @return Returns a Drawable containing the item's icon.  If the
     * item does not have an icon, the item's default icon is returned
     * such as the default activity icon.
     */
    public Drawable loadUnbadgedIcon(PackageManager pm) {
        return pm.loadUnbadgedItemIcon(this, getApplicationInfo());
    }

    /**
     * Retrieve the current graphical banner associated with this item.  This
     * will call back on the given PackageManager to load the banner from
     * the application.
     *
     * @param pm A PackageManager from which the banner can be loaded; usually
     * the PackageManager from which you originally retrieved this item.
     *
     * @return Returns a Drawable containing the item's banner.  If the item
     * does not have a banner, this method will return null.
     */
    public Drawable loadBanner(PackageManager pm) {
        if (banner != 0) {
            Drawable dr = pm.getDrawable(packageName, banner, getApplicationInfo());
            if (dr != null) {
                return dr;
            }
        }
        return loadDefaultBanner(pm);
    }

    /**
     * Retrieve the default graphical icon associated with this item.
     * 
     * @param pm A PackageManager from which the icon can be loaded; usually
     * the PackageManager from which you originally retrieved this item.
     * 
     * @return Returns a Drawable containing the item's default icon
     * such as the default activity icon.
     * 
     * @hide
     */
    public Drawable loadDefaultIcon(PackageManager pm) {
        return pm.getDefaultActivityIcon();
    }

    /**
     * Retrieve the default graphical banner associated with this item.
     *
     * @param pm A PackageManager from which the banner can be loaded; usually
     * the PackageManager from which you originally retrieved this item.
     *
     * @return Returns a Drawable containing the item's default banner
     * or null if no default logo is available.
     *
     * @hide
     */
    protected Drawable loadDefaultBanner(PackageManager pm) {
        return null;
    }

    /**
     * Retrieve the current graphical logo associated with this item. This
     * will call back on the given PackageManager to load the logo from
     * the application.
     * 
     * @param pm A PackageManager from which the logo can be loaded; usually
     * the PackageManager from which you originally retrieved this item.
     * 
     * @return Returns a Drawable containing the item's logo. If the item
     * does not have a logo, this method will return null.
     */
    public Drawable loadLogo(PackageManager pm) {
        if (logo != 0) {
            Drawable d = pm.getDrawable(packageName, logo, getApplicationInfo());
            if (d != null) {
                return d;
            }
        }
        return loadDefaultLogo(pm);
    }
    
    /**
     * Retrieve the default graphical logo associated with this item.
     * 
     * @param pm A PackageManager from which the logo can be loaded; usually
     * the PackageManager from which you originally retrieved this item.
     * 
     * @return Returns a Drawable containing the item's default logo
     * or null if no default logo is available.
     * 
     * @hide
     */
    protected Drawable loadDefaultLogo(PackageManager pm) {
        return null;
    }
    
    /**
     * Load an XML resource attached to the meta-data of this item.  This will
     * retrieved the name meta-data entry, and if defined call back on the
     * given PackageManager to load its XML file from the application.
     * 
     * @param pm A PackageManager from which the XML can be loaded; usually
     * the PackageManager from which you originally retrieved this item.
     * @param name Name of the meta-date you would like to load.
     * 
     * @return Returns an XmlPullParser you can use to parse the XML file
     * assigned as the given meta-data.  If the meta-data name is not defined
     * or the XML resource could not be found, null is returned.
     */
    public XmlResourceParser loadXmlMetaData(PackageManager pm, String name) {
        if (metaData != null) {
            int resid = metaData.getInt(name);
            if (resid != 0) {
                return pm.getXml(packageName, resid, getApplicationInfo());
            }
        }
        return null;
    }

    protected void dumpFront(Printer pw, String prefix) {
        if (name != null) {
            pw.println(prefix + "name=" + name);
        }
        pw.println(prefix + "packageName=" + packageName);
        if (labelRes != 0 || nonLocalizedLabel != null || icon != 0 || banner != 0) {
            pw.println(prefix + "labelRes=0x" + Integer.toHexString(labelRes)
                    + " nonLocalizedLabel=" + nonLocalizedLabel
                    + " icon=0x" + Integer.toHexString(icon)
                    + " banner=0x" + Integer.toHexString(banner));
        }
    }
    
    protected void dumpBack(Printer pw, String prefix) {
        // no back here
    }
    
    public void writeToParcel(Parcel dest, int parcelableFlags) {
        dest.writeString(name);
        dest.writeString(packageName);
        dest.writeInt(labelRes);
        TextUtils.writeToParcel(nonLocalizedLabel, dest, parcelableFlags);
        dest.writeInt(icon);
        dest.writeInt(logo);
        dest.writeBundle(metaData);
        dest.writeInt(banner);
        dest.writeInt(showUserIcon);
    }
    
    protected PackageItemInfo(Parcel source) {
        name = source.readString();
        packageName = source.readString();
        labelRes = source.readInt();
        nonLocalizedLabel
                = TextUtils.CHAR_SEQUENCE_CREATOR.createFromParcel(source);
        icon = source.readInt();
        logo = source.readInt();
        metaData = source.readBundle();
        banner = source.readInt();
        showUserIcon = source.readInt();
    }

    /**
     * Get the ApplicationInfo for the application to which this item belongs,
     * if available, otherwise returns null.
     * 
     * @return Returns the ApplicationInfo of this item, or null if not known.
     * 
     * @hide
     */
    protected ApplicationInfo getApplicationInfo() {
        return null;
    }

    public static class DisplayNameComparator
            implements Comparator<PackageItemInfo> {
        public DisplayNameComparator(PackageManager pm) {
            mPM = pm;
        }

        public final int compare(PackageItemInfo aa, PackageItemInfo ab) {
            CharSequence  sa = aa.loadLabel(mPM);
            if (sa == null) sa = aa.name;
            CharSequence  sb = ab.loadLabel(mPM);
            if (sb == null) sb = ab.name;
            return sCollator.compare(sa.toString(), sb.toString());
        }

        private final Collator   sCollator = Collator.getInstance();
        private PackageManager   mPM;
    }
}<|MERGE_RESOLUTION|>--- conflicted
+++ resolved
@@ -143,9 +143,6 @@
         }
         return packageName;
     }
-<<<<<<< HEAD
-
-=======
  
     /**
      * Same as {@link #loadLabel(PackageManager)} with the addition that
@@ -202,7 +199,6 @@
         return TextUtils.ellipsize(labelStr, paint, MAX_LABEL_SIZE_PX,
                 TextUtils.TruncateAt.END);
     }   
->>>>>>> 2c53526b
     /**
      * Retrieve the current graphical icon associated with this item.  This
      * will call back on the given PackageManager to load the icon from
