<?xml version="1.0" encoding="utf-8"?>
<!--
/* //device/apps/common/AndroidManifest.xml
**
** Copyright 2006, The Android Open Source Project
**
** Licensed under the Apache License, Version 2.0 (the "License");
** you may not use this file except in compliance with the License.
** You may obtain a copy of the License at
**
**     http://www.apache.org/licenses/LICENSE-2.0
**
** Unless required by applicable law or agreed to in writing, software
** distributed under the License is distributed on an "AS IS" BASIS,
** WITHOUT WARRANTIES OR CONDITIONS OF ANY KIND, either express or implied.
** See the License for the specific language governing permissions and
** limitations under the License.
*/
-->
<manifest xmlns:android="http://schemas.android.com/apk/res/android"
    package="android" coreApp="true" android:sharedUserId="android.uid.system"
    android:sharedUserLabel="@string/android_system_label">

    <!-- ================================================ -->
    <!-- Special broadcasts that only the system can send -->
    <!-- ================================================ -->
    <eat-comment />

    <protected-broadcast android:name="android.intent.action.SCREEN_OFF" />
    <protected-broadcast android:name="android.intent.action.SCREEN_ON" />
    <protected-broadcast android:name="android.intent.action.USER_PRESENT" />
    <protected-broadcast android:name="android.intent.action.TIME_TICK" />
    <protected-broadcast android:name="android.intent.action.TIMEZONE_CHANGED" />
    <protected-broadcast android:name="android.intent.action.BOOT_COMPLETED" />
    <protected-broadcast android:name="android.intent.action.PACKAGE_INSTALL" />
    <protected-broadcast android:name="android.intent.action.PACKAGE_ADDED" />
    <protected-broadcast android:name="android.intent.action.PACKAGE_REPLACED" />
    <protected-broadcast android:name="android.intent.action.MY_PACKAGE_REPLACED" />
    <protected-broadcast android:name="android.intent.action.PACKAGE_REMOVED" />
    <protected-broadcast android:name="android.intent.action.PACKAGE_FULLY_REMOVED" />
    <protected-broadcast android:name="android.intent.action.PACKAGE_CHANGED" />
    <protected-broadcast android:name="android.intent.action.PACKAGE_RESTARTED" />
    <protected-broadcast android:name="android.intent.action.PACKAGE_DATA_CLEARED" />
    <protected-broadcast android:name="android.intent.action.PACKAGE_FIRST_LAUNCH" />
    <protected-broadcast android:name="android.intent.action.PACKAGE_NEEDS_VERIFICATION" />
    <protected-broadcast android:name="android.intent.action.PACKAGE_VERIFIED" />
    <protected-broadcast android:name="android.intent.action.UID_REMOVED" />
    <protected-broadcast android:name="android.intent.action.QUERY_PACKAGE_RESTART" />
    <protected-broadcast android:name="android.intent.action.CONFIGURATION_CHANGED" />
    <protected-broadcast android:name="android.intent.action.LOCALE_CHANGED" />
    <protected-broadcast android:name="android.intent.action.BATTERY_CHANGED" />
    <protected-broadcast android:name="android.intent.action.BATTERY_LOW" />
    <protected-broadcast android:name="android.intent.action.BATTERY_OKAY" />
    <protected-broadcast android:name="android.intent.action.ACTION_POWER_CONNECTED" />
    <protected-broadcast android:name="android.intent.action.ACTION_POWER_DISCONNECTED" />
    <protected-broadcast android:name="android.intent.action.ACTION_SHUTDOWN" />
    <protected-broadcast android:name="android.intent.action.DEVICE_STORAGE_LOW" />
    <protected-broadcast android:name="android.intent.action.DEVICE_STORAGE_OK" />
    <protected-broadcast android:name="android.intent.action.DEVICE_STORAGE_FULL" />
    <protected-broadcast android:name="android.intent.action.DEVICE_STORAGE_NOT_FULL" />
    <protected-broadcast android:name="android.intent.action.NEW_OUTGOING_CALL" />
    <protected-broadcast android:name="android.intent.action.REBOOT" />
    <protected-broadcast android:name="android.intent.action.DOCK_EVENT" />
    <protected-broadcast android:name="android.intent.action.MASTER_CLEAR_NOTIFICATION" />
    <protected-broadcast android:name="android.intent.action.USER_ADDED" />
    <protected-broadcast android:name="android.intent.action.USER_REMOVED" />
    <protected-broadcast android:name="android.intent.action.USER_STOPPED" />
    <protected-broadcast android:name="android.intent.action.USER_BACKGROUND" />
    <protected-broadcast android:name="android.intent.action.USER_FOREGROUND" />
    <protected-broadcast android:name="android.intent.action.USER_SWITCHED" />

    <protected-broadcast android:name="android.app.action.ENTER_CAR_MODE" />
    <protected-broadcast android:name="android.app.action.EXIT_CAR_MODE" />
    <protected-broadcast android:name="android.app.action.ENTER_DESK_MODE" />
    <protected-broadcast android:name="android.app.action.EXIT_DESK_MODE" />

    <protected-broadcast android:name="android.backup.intent.RUN" />
    <protected-broadcast android:name="android.backup.intent.CLEAR" />
    <protected-broadcast android:name="android.backup.intent.INIT" />

    <protected-broadcast android:name="android.bluetooth.adapter.action.STATE_CHANGED" />
    <protected-broadcast android:name="android.bluetooth.adapter.action.SCAN_MODE_CHANGED" />
    <protected-broadcast android:name="android.bluetooth.adapter.action.DISCOVERY_STARTED" />
    <protected-broadcast android:name="android.bluetooth.adapter.action.DISCOVERY_FINISHED" />
    <protected-broadcast android:name="android.bluetooth.adapter.action.LOCAL_NAME_CHANGED" />
    <protected-broadcast android:name="android.bluetooth.adapter.action.CONNECTION_STATE_CHANGED" />
    <protected-broadcast android:name="android.bluetooth.device.action.FOUND" />
    <protected-broadcast android:name="android.bluetooth.device.action.DISAPPEARED" />
    <protected-broadcast android:name="android.bluetooth.device.action.CLASS_CHANGED" />
    <protected-broadcast android:name="android.bluetooth.device.action.ACL_CONNECTED" />
    <protected-broadcast android:name="android.bluetooth.device.action.ACL_DISCONNECT_REQUESTED" />
    <protected-broadcast android:name="android.bluetooth.device.action.ACL_DISCONNECTED" />
    <protected-broadcast android:name="android.bluetooth.device.action.NAME_CHANGED" />
    <protected-broadcast android:name="android.bluetooth.device.action.BOND_STATE_CHANGED" />
    <protected-broadcast android:name="android.bluetooth.device.action.NAME_FAILED" />
    <protected-broadcast android:name="android.bluetooth.device.action.PAIRING_REQUEST" />
    <protected-broadcast android:name="android.bluetooth.device.action.PAIRING_CANCEL" />
    <protected-broadcast android:name="android.bluetooth.device.action.CONNECTION_ACCESS_REPLY" />
    <protected-broadcast
        android:name="android.bluetooth.headset.profile.action.CONNECTION_STATE_CHANGED" />
    <protected-broadcast
        android:name="android.bluetooth.headset.profile.action.AUDIO_STATE_CHANGED" />
    <protected-broadcast
        android:name="android.bluetooth.headset.action.VENDOR_SPECIFIC_HEADSET_EVENT" />
    <protected-broadcast
        android:name="android.bluetooth.a2dp.profile.action.CONNECTION_STATE_CHANGED" />
    <protected-broadcast
        android:name="android.bluetooth.a2dp.profile.action.PLAYING_STATE_CHANGED" />
    <protected-broadcast
        android:name="android.bluetooth.input.profile.action.CONNECTION_STATE_CHANGED" />
    <protected-broadcast
        android:name="android.bluetooth.pan.profile.action.CONNECTION_STATE_CHANGED" />

    <protected-broadcast android:name="android.hardware.display.action.WIFI_DISPLAY_STATUS_CHANGED" />

    <protected-broadcast android:name="android.hardware.usb.action.USB_STATE" />
    <protected-broadcast android:name="android.hardware.usb.action.USB_ACCESSORY_ATTACHED" />
    <protected-broadcast android:name="android.hardware.usb.action.USB_ACCESSORY_ATTACHED" />
    <protected-broadcast android:name="android.hardware.usb.action.USB_DEVICE_ATTACHED" />
    <protected-broadcast android:name="android.hardware.usb.action.USB_DEVICE_DETACHED" />

    <protected-broadcast android:name="android.intent.action.HEADSET_PLUG" />
    <protected-broadcast android:name="android.intent.action.ANALOG_AUDIO_DOCK_PLUG" />
    <protected-broadcast android:name="android.intent.action.DIGITAL_AUDIO_DOCK_PLUG" />
    <protected-broadcast android:name="android.intent.action.HDMI_AUDIO_PLUG" />
    <protected-broadcast android:name="android.intent.action.USB_AUDIO_ACCESSORY_PLUG" />
    <protected-broadcast android:name="android.intent.action.USB_AUDIO_DEVICE_PLUG" />

    <protected-broadcast android:name="android.net.conn.CONNECTIVITY_CHANGE" />
    <protected-broadcast android:name="android.net.conn.CONNECTIVITY_CHANGE_IMMEDIATE" />
    <protected-broadcast android:name="android.net.conn.DATA_ACTIVITY_CHANGE" />

    <protected-broadcast android:name="android.nfc.action.LLCP_LINK_STATE_CHANGED" />
    <protected-broadcast android:name="com.android.nfc_extras.action.RF_FIELD_ON_DETECTED" />
    <protected-broadcast android:name="com.android.nfc_extras.action.RF_FIELD_OFF_DETECTED" />
    <protected-broadcast android:name="com.android.nfc_extras.action.AID_SELECTED" />

    <protected-broadcast android:name="android.nfc.action.TRANSACTION_DETECTED" />
    <protected-broadcast android:name="android.intent.action.CLEAR_DNS_CACHE" />
    <protected-broadcast android:name="android.intent.action.PROXY_CHANGE" />

    <protected-broadcast android:name="android.os.UpdateLock.UPDATE_LOCK_CHANGED" />

    <protected-broadcast android:name="android.intent.action.DREAMING_STARTED" />
    <protected-broadcast android:name="android.intent.action.DREAMING_STOPPED" />

    <!-- ====================================== -->
    <!-- Permissions for things that cost money -->
    <!-- ====================================== -->
    <eat-comment />

    <!-- Used for permissions that can be used to make the user spend money
         without their direct involvement. -->
    <permission-group android:name="android.permission-group.COST_MONEY"
        android:label="@string/permgrouplab_costMoney"
        android:description="@string/permgroupdesc_costMoney" />

    <!-- ================================== -->
    <!-- Permissions for accessing messages -->
    <!-- ================================== -->
    <eat-comment />

    <!-- Used for permissions that allow an application to send messages
         on behalf of the user or intercept messages being received by the
         user.  This is primarily intended for SMS/MMS messaging, such as
         receiving or reading an MMS. -->
    <permission-group android:name="android.permission-group.MESSAGES"
        android:label="@string/permgrouplab_messages"
        android:icon="@drawable/perm_group_messages"
        android:description="@string/permgroupdesc_messages"
        android:permissionGroupFlags="personalInfo"
        android:priority="360"/>

  <!-- Allows an application to send SMS messages. -->
    <permission android:name="android.permission.SEND_SMS"
        android:permissionGroup="android.permission-group.MESSAGES"
        android:protectionLevel="dangerous"
        android:permissionFlags="costsMoney"
        android:label="@string/permlab_sendSms"
        android:description="@string/permdesc_sendSms" />

    <!-- Allows an application to send SMS messages via the Messaging app with no user
         input or confirmation.
         @hide -->
    <permission android:name="android.permission.SEND_SMS_NO_CONFIRMATION"
        android:permissionGroup="android.permission-group.MESSAGES"
        android:protectionLevel="signature|system"
        android:label="@string/permlab_sendSmsNoConfirmation"
        android:description="@string/permdesc_sendSmsNoConfirmation" />

    <!-- Allows an application to monitor incoming SMS messages, to record
         or perform processing on them. -->
    <permission android:name="android.permission.RECEIVE_SMS"
        android:permissionGroup="android.permission-group.MESSAGES"
        android:protectionLevel="dangerous"
        android:label="@string/permlab_receiveSms"
        android:description="@string/permdesc_receiveSms" />

    <!-- Allows an application to monitor incoming MMS messages, to record
         or perform processing on them. -->
    <permission android:name="android.permission.RECEIVE_MMS"
        android:permissionGroup="android.permission-group.MESSAGES"
        android:protectionLevel="dangerous"
        android:label="@string/permlab_receiveMms"
        android:description="@string/permdesc_receiveMms" />

    <!-- Allows an application to receive emergency cell broadcast messages,
         to record or display them to the user. Reserved for system apps.
         @hide Pending API council approval -->
    <permission android:name="android.permission.RECEIVE_EMERGENCY_BROADCAST"
        android:permissionGroup="android.permission-group.MESSAGES"
        android:protectionLevel="signature|system"
        android:label="@string/permlab_receiveEmergencyBroadcast"
        android:description="@string/permdesc_receiveEmergencyBroadcast" />

    <!-- Allows an application to read previously received cell broadcast
         messages and to register a content observer to get notifications when
         a cell broadcast has been received and added to the database. For
         emergency alerts, the database is updated immediately after the
         alert dialog and notification sound/vibration/speech are presented.
         The "read" column is then updated after the user dismisses the alert.
         This enables supplementary emergency assistance apps to start loading
         additional emergency information (if Internet access is available)
         when the alert is first received, and to delay presenting the info
         to the user until after the initial alert dialog is dismissed.
         @hide Pending API council approval -->
    <permission android:name="android.permission.READ_CELL_BROADCASTS"
        android:permissionGroup="android.permission-group.MESSAGES"
        android:protectionLevel="dangerous"
        android:label="@string/permlab_readCellBroadcasts"
        android:description="@string/permdesc_readCellBroadcasts" />

    <!-- Allows an application to read SMS messages. -->
    <permission android:name="android.permission.READ_SMS"
        android:permissionGroup="android.permission-group.MESSAGES"
        android:protectionLevel="dangerous"
        android:label="@string/permlab_readSms"
        android:description="@string/permdesc_readSms" />

    <!-- Allows an application to write SMS messages. -->
    <permission android:name="android.permission.WRITE_SMS"
        android:permissionGroup="android.permission-group.MESSAGES"
        android:protectionLevel="dangerous"
        android:label="@string/permlab_writeSms"
        android:description="@string/permdesc_writeSms" />

    <!-- Allows an application to monitor incoming WAP push messages. -->
    <permission android:name="android.permission.RECEIVE_WAP_PUSH"
        android:permissionGroup="android.permission-group.MESSAGES"
        android:protectionLevel="dangerous"
        android:label="@string/permlab_receiveWapPush"
        android:description="@string/permdesc_receiveWapPush" />

    <!-- =============================================================== -->
    <!-- Permissions for accessing social info (contacts and social) -->
    <!-- =============================================================== -->
    <eat-comment />

    <!-- Used for permissions that provide access to the user's social connections,
         such as contacts, call logs, social stream, etc.  This includes
         both reading and writing of this data (which should generally be
         expressed as two distinct permissions). -->

    <permission-group android:name="android.permission-group.SOCIAL_INFO"
        android:label="@string/permgrouplab_socialInfo"
        android:icon="@drawable/perm_group_social_info"
        android:description="@string/permgroupdesc_socialInfo"
        android:permissionGroupFlags="personalInfo"
        android:priority="320" />

    <!-- Allows an application to read the user's contacts data. -->
    <permission android:name="android.permission.READ_CONTACTS"
        android:permissionGroup="android.permission-group.SOCIAL_INFO"
        android:protectionLevel="dangerous"
        android:label="@string/permlab_readContacts"
        android:description="@string/permdesc_readContacts" />

    <!-- Allows an application to write (but not read) the user's
         contacts data. -->
    <permission android:name="android.permission.WRITE_CONTACTS"
        android:permissionGroup="android.permission-group.SOCIAL_INFO"
        android:protectionLevel="dangerous"
        android:label="@string/permlab_writeContacts"
        android:description="@string/permdesc_writeContacts" />

    <!-- Allows an application to execute contacts directory search.
         This should only be used by ContactsProvider. -->
    <!-- @hide -->
    <permission android:name="android.permission.BIND_DIRECTORY_SEARCH"
        android:permissionGroup="android.permission-group.PERSONAL_INFO"
        android:protectionLevel="signature|system" />

    <!-- Allows an application to read the user's call log. -->
    <permission android:name="android.permission.READ_CALL_LOG"
        android:permissionGroup="android.permission-group.SOCIAL_INFO"
        android:protectionLevel="dangerous"
        android:label="@string/permlab_readCallLog"
        android:description="@string/permdesc_readCallLog" />

    <!-- Allows an application to write (but not read) the user's
         contacts data. -->
    <permission android:name="android.permission.WRITE_CALL_LOG"
        android:permissionGroup="android.permission-group.SOCIAL_INFO"
        android:protectionLevel="dangerous"
        android:label="@string/permlab_writeCallLog"
        android:description="@string/permdesc_writeCallLog" />

  <!-- Allows an application to read from the user's social stream. -->
    <permission android:name="android.permission.READ_SOCIAL_STREAM"
        android:permissionGroup="android.permission-group.SOCIAL_INFO"
        android:protectionLevel="dangerous"
        android:label="@string/permlab_readSocialStream"
        android:description="@string/permdesc_readSocialStream" />

    <!-- Allows an application to write (but not read) the user's
         social stream data. -->
    <permission android:name="android.permission.WRITE_SOCIAL_STREAM"
        android:permissionGroup="android.permission-group.SOCIAL_INFO"
        android:protectionLevel="dangerous"
        android:label="@string/permlab_writeSocialStream"
        android:description="@string/permdesc_writeSocialStream" />

    <!-- =============================================================== -->
    <!-- Permissions for accessing information about the device owner    -->
    <!-- =============================================================== -->
    <eat-comment />

    <!-- Used for permissions that provide access to information about the device
         user such as profile information.  This includes both reading and
         writing of this data (which should generally be expressed as two
         distinct permissions). -->
    <permission-group android:name="android.permission-group.PERSONAL_INFO"
        android:label="@string/permgrouplab_personalInfo"
        android:icon="@drawable/perm_group_personal_info"
        android:description="@string/permgroupdesc_personalInfo"
        android:permissionGroupFlags="personalInfo"
        android:priority="310" />

    <!-- Allows an application to read the user's personal profile data. -->
    <permission android:name="android.permission.READ_PROFILE"
        android:permissionGroup="android.permission-group.PERSONAL_INFO"
        android:protectionLevel="dangerous"
        android:label="@string/permlab_readProfile"
        android:description="@string/permdesc_readProfile" />

    <!-- Allows an application to write (but not read) the user's
         personal profile data. -->
    <permission android:name="android.permission.WRITE_PROFILE"
        android:permissionGroup="android.permission-group.PERSONAL_INFO"
        android:protectionLevel="dangerous"
        android:label="@string/permlab_writeProfile"
        android:description="@string/permdesc_writeProfile" />

    <!-- =============================================================== -->
    <!-- Permissions for accessing the device calendar                   -->
    <!-- =============================================================== -->
    <eat-comment />

    <!-- Used for permissions that provide access to the device
         calendar to create / view events.-->
    <permission-group android:name="android.permission-group.CALENDAR"
        android:label="@string/permgrouplab_calendar"
        android:icon="@drawable/perm_group_calendar"
        android:description="@string/permgroupdesc_calendar"
        android:permissionGroupFlags="personalInfo"
        android:priority="290" />

    <!-- Allows an application to read the user's calendar data. -->
    <permission android:name="android.permission.READ_CALENDAR"
        android:permissionGroup="android.permission-group.PERSONAL_INFO"
        android:protectionLevel="dangerous"
        android:label="@string/permlab_readCalendar"
        android:description="@string/permdesc_readCalendar" />

    <!-- Allows an application to write (but not read) the user's
         calendar data. -->
    <permission android:name="android.permission.WRITE_CALENDAR"
        android:permissionGroup="android.permission-group.PERSONAL_INFO"
        android:protectionLevel="dangerous"
        android:label="@string/permlab_writeCalendar"
        android:description="@string/permdesc_writeCalendar" />

    <!-- =============================================================== -->
    <!-- Permissions for accessing the user dictionary-->
    <!-- =============================================================== -->
    <eat-comment />

    <!-- Used for permissions that provide access to the user
         calendar to create / view events.-->
    <permission-group android:name="android.permission-group.USER_DICTIONARY"
        android:label="@string/permgrouplab_dictionary"
        android:icon="@drawable/perm_group_user_dictionary"
        android:description="@string/permgroupdesc_dictionary"
        android:permissionGroupFlags="personalInfo"
        android:priority="170" />

    <!-- Allows an application to read the user dictionary. This should
         really only be required by an IME, or a dictionary editor like
         the Settings app. -->
    <permission android:name="android.permission.READ_USER_DICTIONARY"
        android:permissionGroup="android.permission-group.USER_DICTIONARY"
        android:protectionLevel="dangerous"
        android:label="@string/permlab_readDictionary"
        android:description="@string/permdesc_readDictionary" />

    <!-- Used for permissions that provide access to the user
         calendar to create / view events.-->
    <permission-group android:name="android.permission-group.WRITE_USER_DICTIONARY"
        android:label="@string/permgrouplab_writeDictionary"
        android:icon="@drawable/perm_group_user_dictionary_write"
        android:description="@string/permgroupdesc_writeDictionary"
        android:priority="160" />

    <!-- Allows an application to write to the user dictionary. -->
    <permission android:name="android.permission.WRITE_USER_DICTIONARY"
        android:permissionGroup="android.permission-group.WRITE_USER_DICTIONARY"
        android:protectionLevel="normal"
        android:label="@string/permlab_writeDictionary"
        android:description="@string/permdesc_writeDictionary" />

    <!-- =============================================================== -->
    <!-- Permissions for accessing the user bookmarks                    -->
    <!-- =============================================================== -->
    <eat-comment />

    <!-- Used for permissions that provide access to the user
         bookmarks and browser history.-->
    <permission-group android:name="android.permission-group.BOOKMARKS"
        android:label="@string/permgrouplab_bookmarks"
        android:icon="@drawable/perm_group_bookmarks"
        android:description="@string/permgroupdesc_bookmarks"
        android:permissionGroupFlags="personalInfo"
        android:priority="300" />

    <!-- Allows an application to read (but not write) the user's
        browsing history and bookmarks. -->
    <permission android:name="com.android.browser.permission.READ_HISTORY_BOOKMARKS"
        android:permissionGroup="android.permission-group.BOOKMARKS"
        android:label="@string/permlab_readHistoryBookmarks"
        android:description="@string/permdesc_readHistoryBookmarks"
        android:protectionLevel="dangerous" />

    <!-- Allows an application to write (but not read) the user's
        browsing history and bookmarks. -->
    <permission android:name="com.android.browser.permission.WRITE_HISTORY_BOOKMARKS"
        android:permissionGroup="android.permission-group.BOOKMARKS"
        android:label="@string/permlab_writeHistoryBookmarks"
        android:description="@string/permdesc_writeHistoryBookmarks"
        android:protectionLevel="dangerous" />

    <!-- =============================================================== -->
    <!-- Permissions for setting the device alarm                        -->
    <!-- =============================================================== -->
    <eat-comment />

    <!-- Used for permissions that provide access to the user voicemail box. -->
    <permission-group android:name="android.permission-group.DEVICE_ALARMS"
        android:label="@string/permgrouplab_deviceAlarms"
        android:icon="@drawable/perm_group_device_alarms"
        android:description="@string/permgroupdesc_deviceAlarms"
        android:permissionGroupFlags="personalInfo"
        android:priority="210" />

    <!-- Allows an application to broadcast an Intent to set an alarm for the
         user. -->
    <permission android:name="com.android.alarm.permission.SET_ALARM"
        android:permissionGroup="android.permission-group.DEVICE_ALARMS"
        android:label="@string/permlab_setAlarm"
        android:description="@string/permdesc_setAlarm"
        android:protectionLevel="normal" />

    <!-- =============================================================== -->
    <!-- Permissions for accessing the user voicemail                    -->
    <!-- =============================================================== -->
    <eat-comment />

    <!-- Used for permissions that provide access to the user voicemail box. -->
    <permission-group android:name="android.permission-group.VOICEMAIL"
        android:label="@string/permgrouplab_voicemail"
        android:icon="@drawable/perm_group_voicemail"
        android:description="@string/permgroupdesc_voicemail"
        android:permissionGroupFlags="personalInfo"
        android:priority="280" />

   <!-- Allows an application to add voicemails into the system. -->
    <permission android:name="com.android.voicemail.permission.ADD_VOICEMAIL"
        android:permissionGroup="android.permission-group.VOICEMAIL"
        android:protectionLevel="dangerous"
        android:label="@string/permlab_addVoicemail"
        android:description="@string/permdesc_addVoicemail" />

    <!-- ======================================= -->
    <!-- Permissions for accessing location info -->
    <!-- ======================================= -->
    <eat-comment />

    <!-- Used for permissions that allow access to the user's current
         location. -->
    <permission-group android:name="android.permission-group.LOCATION"
        android:label="@string/permgrouplab_location"
        android:icon="@drawable/perm_group_location"
        android:description="@string/permgroupdesc_location"
        android:permissionGroupFlags="personalInfo"
        android:priority="330" />

    <!-- Allows an application to access fine (e.g., GPS) location -->
    <permission android:name="android.permission.ACCESS_FINE_LOCATION"
        android:permissionGroup="android.permission-group.LOCATION"
        android:protectionLevel="dangerous"
        android:label="@string/permlab_accessFineLocation"
        android:description="@string/permdesc_accessFineLocation" />

    <!-- Allows an application to access coarse (e.g., Cell-ID, WiFi) location -->
    <permission android:name="android.permission.ACCESS_COARSE_LOCATION"
        android:permissionGroup="android.permission-group.LOCATION"
        android:protectionLevel="dangerous"
        android:label="@string/permlab_accessCoarseLocation"
        android:description="@string/permdesc_accessCoarseLocation" />

    <!-- Allows an application to create mock location providers for testing -->
    <permission android:name="android.permission.ACCESS_MOCK_LOCATION"
        android:permissionGroup="android.permission-group.SYSTEM_TOOLS"
        android:protectionLevel="dangerous"
        android:label="@string/permlab_accessMockLocation"
        android:description="@string/permdesc_accessMockLocation" />

    <!-- Allows an application to access extra location provider commands -->
    <permission android:name="android.permission.ACCESS_LOCATION_EXTRA_COMMANDS"
        android:permissionGroup="android.permission-group.SYSTEM_TOOLS"
        android:protectionLevel="normal"
        android:label="@string/permlab_accessLocationExtraCommands"
        android:description="@string/permdesc_accessLocationExtraCommands" />

    <!-- Allows an application to install a location provider into the Location Manager -->
    <permission android:name="android.permission.INSTALL_LOCATION_PROVIDER"
        android:protectionLevel="signature|system"
        android:label="@string/permlab_installLocationProvider"
        android:description="@string/permdesc_installLocationProvider" />

    <!-- ======================================= -->
    <!-- Permissions for accessing networks -->
    <!-- ======================================= -->
    <eat-comment />

    <!-- Used for permissions that provide access to networking services.  The
         main permission here is internet access, but this is also an
         appropriate group for accessing or modifying any network configuration
         or other related network operations. -->
    <permission-group android:name="android.permission-group.NETWORK"
        android:label="@string/permgrouplab_network"
        android:icon="@drawable/perm_group_network"
        android:description="@string/permgroupdesc_network"
        android:priority="270" />

    <!-- Allows applications to open network sockets. -->
    <permission android:name="android.permission.INTERNET"
        android:permissionGroup="android.permission-group.NETWORK"
        android:protectionLevel="dangerous"
        android:description="@string/permdesc_createNetworkSockets"
        android:label="@string/permlab_createNetworkSockets" />

    <!-- Allows applications to access information about networks -->
    <permission android:name="android.permission.ACCESS_NETWORK_STATE"
        android:permissionGroup="android.permission-group.NETWORK"
        android:protectionLevel="normal"
        android:description="@string/permdesc_accessNetworkState"
        android:label="@string/permlab_accessNetworkState" />

    <!-- Allows applications to access information about Wi-Fi networks -->
    <permission android:name="android.permission.ACCESS_WIFI_STATE"
        android:permissionGroup="android.permission-group.NETWORK"
        android:protectionLevel="normal"
        android:description="@string/permdesc_accessWifiState"
        android:label="@string/permlab_accessWifiState" />
        
    <!-- Allows applications to change Wi-Fi connectivity state -->
    <permission android:name="android.permission.CHANGE_WIFI_STATE"
        android:permissionGroup="android.permission-group.NETWORK"
        android:protectionLevel="dangerous"
        android:description="@string/permdesc_changeWifiState"
        android:label="@string/permlab_changeWifiState" />

    <!-- @hide -->
    <permission android:name="android.permission.ACCESS_WIMAX_STATE"
        android:permissionGroup="android.permission-group.NETWORK"
        android:protectionLevel="normal"
        android:description="@string/permdesc_accessWimaxState"
        android:label="@string/permlab_accessWimaxState" />

    <!-- @hide -->
    <permission android:name="android.permission.CHANGE_WIMAX_STATE"
        android:permissionGroup="android.permission-group.NETWORK"
        android:protectionLevel="dangerous"
        android:description="@string/permdesc_changeWimaxState"
        android:label="@string/permlab_changeWimaxState" />

    <!-- ======================================= -->
    <!-- Permissions for short range, peripheral networks -->
    <!-- ======================================= -->
    <eat-comment />

    <!-- Used for permissions that provide access to other devices through Bluetooth.-->
    <permission-group android:name="android.permission-group.BLUETOOTH_NETWORK"
        android:label="@string/permgrouplab_bluetoothNetwork"
        android:icon="@drawable/perm_group_bluetooth"
        android:description="@string/permgroupdesc_bluetoothNetwork"
        android:priority="260" />

    <!-- Allows applications to connect to paired bluetooth devices -->
    <permission android:name="android.permission.BLUETOOTH"
        android:permissionGroup="android.permission-group.BLUETOOTH_NETWORK"
        android:protectionLevel="dangerous"
        android:description="@string/permdesc_bluetooth"
        android:label="@string/permlab_bluetooth" />
        
    <!-- Allows applications to discover and pair bluetooth devices -->
    <permission android:name="android.permission.BLUETOOTH_ADMIN"
        android:permissionGroup="android.permission-group.BLUETOOTH_NETWORK"
        android:protectionLevel="dangerous"
        android:description="@string/permdesc_bluetoothAdmin"
        android:label="@string/permlab_bluetoothAdmin" />
   
    <!-- Allows applications to perform I/O operations over NFC -->
    <permission android:name="android.permission.NFC"
        android:permissionGroup="android.permission-group.NETWORK"
        android:protectionLevel="dangerous"
        android:description="@string/permdesc_nfc"
        android:label="@string/permlab_nfc" />

    <!-- Allows an internal user to use privileged ConnectivityManager APIs.
        @hide -->
    <permission android:name="android.permission.CONNECTIVITY_INTERNAL"
        android:permissionGroup="android.permission-group.NETWORK"
        android:protectionLevel="signature|system" />

    <!-- @hide -->
    <permission android:name="android.permission.RECEIVE_DATA_ACTIVITY_CHANGE"
        android:permissionGroup="android.permission-group.NETWORK"
        android:protectionLevel="signature|system" />

    <!-- ================================== -->
    <!-- Permissions for accessing accounts -->
    <!-- ================================== -->
    <eat-comment />

    <!-- Permissions for direct access to the accounts managed
         by the Account Manager. -->
    <permission-group android:name="android.permission-group.ACCOUNTS"
        android:label="@string/permgrouplab_accounts"
        android:icon="@drawable/perm_group_accounts"
        android:description="@string/permgroupdesc_accounts"
        android:permissionGroupFlags="personalInfo"
        android:priority="200" />

    <!-- Allows access to the list of accounts in the Accounts Service -->
    <permission android:name="android.permission.GET_ACCOUNTS"
        android:permissionGroup="android.permission-group.ACCOUNTS"
        android:protectionLevel="normal"
        android:description="@string/permdesc_getAccounts"
        android:label="@string/permlab_getAccounts" />

    <!-- Allows an application to act as an AccountAuthenticator for
         the AccountManager -->
    <permission android:name="android.permission.AUTHENTICATE_ACCOUNTS"
        android:permissionGroup="android.permission-group.ACCOUNTS"
        android:protectionLevel="dangerous"
        android:label="@string/permlab_authenticateAccounts"
        android:description="@string/permdesc_authenticateAccounts" />

    <!-- Allows an application to request authtokens from the AccountManager -->
    <permission android:name="android.permission.USE_CREDENTIALS"
        android:permissionGroup="android.permission-group.ACCOUNTS"
        android:protectionLevel="dangerous"
        android:label="@string/permlab_useCredentials"
        android:description="@string/permdesc_useCredentials" />

    <!-- Allows an application to manage the list of accounts in the AccountManager -->
    <permission android:name="android.permission.MANAGE_ACCOUNTS"
        android:permissionGroup="android.permission-group.ACCOUNTS"
        android:protectionLevel="dangerous"
        android:label="@string/permlab_manageAccounts"
        android:description="@string/permdesc_manageAccounts" />

    <!-- Allows applications to call into AccountAuthenticators. Only
         the system can get this permission. -->
    <permission android:name="android.permission.ACCOUNT_MANAGER"
        android:permissionGroup="android.permission-group.ACCOUNTS"
        android:protectionLevel="signature"
        android:description="@string/permdesc_accountManagerService"
        android:label="@string/permlab_accountManagerService" />

    <!-- ================================== -->
    <!-- Permissions for accessing hardware that may effect battery life-->
    <!-- ================================== -->
    <eat-comment />

    <!-- Used for permissions that provide direct access to the hardware on
         the device that has an effect on battery life.  This includes vibrator,
         flashlight,  etc. -->

    <permission-group android:name="android.permission-group.AFFECTS_BATTERY"
        android:label="@string/permgrouplab_affectsBattery"
        android:icon="@drawable/perm_group_affects_battery"
        android:description="@string/permgroupdesc_affectsBattery"
        android:priority="180" />

    <!-- Allows applications to enter Wi-Fi Multicast mode -->
    <permission android:name="android.permission.CHANGE_WIFI_MULTICAST_STATE"
        android:permissionGroup="android.permission-group.AFFECTS_BATTERY"
        android:protectionLevel="dangerous"
        android:description="@string/permdesc_changeWifiMulticastState"
        android:label="@string/permlab_changeWifiMulticastState" />

    <!-- Allows access to the vibrator -->
    <permission android:name="android.permission.VIBRATE"
        android:permissionGroup="android.permission-group.AFFECTS_BATTERY"
        android:protectionLevel="normal"
        android:label="@string/permlab_vibrate"
        android:description="@string/permdesc_vibrate" />

    <!-- Allows access to the flashlight -->
    <permission android:name="android.permission.FLASHLIGHT"
        android:permissionGroup="android.permission-group.AFFECTS_BATTERY"
        android:protectionLevel="normal"
        android:label="@string/permlab_flashlight"
        android:description="@string/permdesc_flashlight" />

    <!-- Allows using PowerManager WakeLocks to keep processor from sleeping or screen
         from dimming -->
    <permission android:name="android.permission.WAKE_LOCK"
        android:permissionGroup="android.permission-group.AFFECTS_BATTERY"
        android:protectionLevel="normal"
        android:label="@string/permlab_wakeLock"
        android:description="@string/permdesc_wakeLock" />

    <!-- ==================================================== -->
    <!-- Permissions related to changing audio settings   -->
    <!-- ==================================================== -->

    <!-- Used for permissions that provide direct access to speaker settings
         the device. -->
    <permission-group android:name="android.permission-group.AUDIO_SETTINGS"
        android:label="@string/permgrouplab_audioSettings"
        android:icon="@drawable/perm_group_audio_settings"
        android:description="@string/permgroupdesc_audioSettings"
        android:priority="130" />

    <!-- Allows an application to modify global audio settings -->
    <permission android:name="android.permission.MODIFY_AUDIO_SETTINGS"
        android:permissionGroup="android.permission-group.AUDIO_SETTINGS"
        android:protectionLevel="normal"
        android:label="@string/permlab_modifyAudioSettings"
        android:description="@string/permdesc_modifyAudioSettings" />

    <!-- ================================== -->
    <!-- Permissions for accessing hardware -->
    <!-- ================================== -->
    <eat-comment />

    <!-- Used for permissions that provide direct access to the hardware on
         the device.  This includes audio, the camera, vibrator, etc. -->
    <permission-group android:name="android.permission-group.HARDWARE_CONTROLS"
        android:label="@string/permgrouplab_hardwareControls"
        android:description="@string/permgroupdesc_hardwareControls"
        android:priority="260"/>

    <!-- Allows an application to manage preferences and permissions for USB devices
         @hide -->
    <permission android:name="android.permission.MANAGE_USB"
        android:permissionGroup="android.permission-group.HARDWARE_CONTROLS"
        android:protectionLevel="signature|system"
        android:label="@string/permlab_manageUsb"
        android:description="@string/permdesc_manageUsb" />

    <!-- Allows an application to access the MTP USB kernel driver.
         For use only by the device side MTP implementation.
         @hide -->
    <permission android:name="android.permission.ACCESS_MTP"
        android:permissionGroup="android.permission-group.HARDWARE_CONTROLS"
        android:protectionLevel="signature|system"
        android:label="@string/permlab_accessMtp"
        android:description="@string/permdesc_accessMtp" />

    <!-- Allows access to hardware peripherals.  Intended only for hardware testing -->
    <permission android:name="android.permission.HARDWARE_TEST"
        android:permissionGroup="android.permission-group.HARDWARE_CONTROLS"
        android:protectionLevel="signature"
        android:label="@string/permlab_hardware_test"
        android:description="@string/permdesc_hardware_test" />

    <!-- Allows access to configure network interfaces, configure/use IPSec, etc.
         @hide -->
    <permission android:name="android.permission.NET_ADMIN"
        android:permissionGroup="android.permission-group.SYSTEM_TOOLS"
        android:protectionLevel="signature" />

    <!-- Allows registration for remote audio playback. @hide -->
    <permission android:name="android.permission.REMOTE_AUDIO_PLAYBACK"
        android:permissionGroup="android.permission-group.SYSTEM_TOOLS"
        android:protectionLevel="signature" />

    <!-- =========================================== -->
    <!-- Permissions associated with audio capture -->
    <!-- =========================================== -->
    <eat-comment />

    <!-- Used for permissions that are associated with accessing
         microphone audio from the device. Note that phone calls also capture audio
         but are in a separate (more visible) permission group. -->
    <permission-group android:name="android.permission-group.MICROPHONE"
        android:label="@string/permgrouplab_microphone"
        android:icon="@drawable/perm_group_microphone"
        android:description="@string/permgroupdesc_microphone"
        android:permissionGroupFlags="personalInfo"
        android:priority="340" />

    <!-- Allows an application to record audio -->
    <permission android:name="android.permission.RECORD_AUDIO"
        android:permissionGroup="android.permission-group.MICROPHONE"
        android:protectionLevel="dangerous"
        android:label="@string/permlab_recordAudio" />


    <!-- =========================================== -->
    <!-- Permissions associated with camera and image capture -->
    <!-- =========================================== -->
    <eat-comment />

    <!-- Used for permissions that are associated with accessing
         camera or capturing images/video from the device. -->
    <permission-group android:name="android.permission-group.CAMERA"
        android:label="@string/permgrouplab_camera"
        android:icon="@drawable/perm_group_camera"
        android:description="@string/permgroupdesc_camera"
        android:permissionGroupFlags="personalInfo"
        android:priority="350" />

    <!-- Required to be able to access the camera device.
         <p>This will automatically enforce the <a
         href="{@docRoot}guide/topics/manifest/uses-feature-element.html">{@code
         &lt;uses-feature&gt;}</a> manifest element for <em>all</em> camera features.
         If you do not require all camera features or can properly operate if a camera
         is not available, then you must modify your manifest as appropriate in order to
         install on devices that don't support all camera features.</p> -->
    <permission android:name="android.permission.CAMERA"
        android:permissionGroup="android.permission-group.CAMERA"
        android:protectionLevel="dangerous"
        android:label="@string/permlab_camera"
        android:description="@string/permdesc_camera" />

    <!-- =========================================== -->
    <!-- Permissions associated with telephony state -->
    <!-- =========================================== -->
    <eat-comment />

    <!-- Used for permissions that are associated with accessing and modifyign
         telephony state: placing calls, intercepting outgoing calls, reading
         and modifying the phone state. -->
    <permission-group android:name="android.permission-group.PHONE_CALLS"
        android:label="@string/permgrouplab_phoneCalls"
        android:icon="@drawable/perm_group_phone_calls"
        android:description="@string/permgroupdesc_phoneCalls"
        android:permissionGroupFlags="personalInfo"
        android:priority="370" />

    <!-- Allows an application to monitor, modify, or abort outgoing
         calls. -->
    <permission android:name="android.permission.PROCESS_OUTGOING_CALLS"
        android:permissionGroup="android.permission-group.PHONE_CALLS"
        android:protectionLevel="dangerous"
        android:label="@string/permlab_processOutgoingCalls"
        android:description="@string/permdesc_processOutgoingCalls" />

    <!-- Allows modification of the telephony state - power on, mmi, etc.
         Does not include placing calls. -->
    <permission android:name="android.permission.MODIFY_PHONE_STATE"
        android:permissionGroup="android.permission-group.PHONE_CALLS"
        android:protectionLevel="signature|system"
        android:label="@string/permlab_modifyPhoneState"
        android:description="@string/permdesc_modifyPhoneState" />

    <!-- Allows read only access to phone state. -->
    <permission android:name="android.permission.READ_PHONE_STATE"
        android:permissionGroup="android.permission-group.PHONE_CALLS"
        android:protectionLevel="dangerous"
        android:label="@string/permlab_readPhoneState"
        android:description="@string/permdesc_readPhoneState" />

    <!-- Allows read access to privileged phone state.
         @hide Used internally. -->
    <permission android:name="android.permission.READ_PRIVILEGED_PHONE_STATE"
        android:permissionGroup="android.permission-group.PHONE_CALLS"
        android:protectionLevel="signature|system" />

     <!-- Allows an application to initiate a phone call without going through
         the Dialer user interface for the user to confirm the call
         being placed. -->
    <permission android:name="android.permission.CALL_PHONE"
        android:permissionGroup="android.permission-group.PHONE_CALLS"
        android:protectionLevel="dangerous"
        android:permissionFlags="costsMoney"
        android:label="@string/permlab_callPhone"
        android:description="@string/permdesc_callPhone" />

    <!-- Allows an application to use SIP service -->
    <permission android:name="android.permission.USE_SIP"
        android:permissionGroup="android.permission-group.PHONE_CALLS"
        android:protectionLevel="dangerous"
        android:description="@string/permdesc_use_sip"
        android:label="@string/permlab_use_sip" />

    <!-- ================================== -->
    <!-- Permissions for sdcard interaction -->
    <!-- ================================== -->
    <eat-comment />

    <!-- Group of permissions that are related to SD card access. -->
    <permission-group android:name="android.permission-group.STORAGE"
        android:label="@string/permgrouplab_storage"
        android:icon="@drawable/perm_group_storage"
        android:description="@string/permgroupdesc_storage"
        android:permissionGroupFlags="personalInfo"
        android:priority="240" />

    <!-- Allows an application to read from external storage -->
    <permission android:name="android.permission.READ_EXTERNAL_STORAGE"
        android:permissionGroup="android.permission-group.SYSTEM_TOOLS"
        android:label="@string/permlab_sdcardRead"
        android:description="@string/permdesc_sdcardRead"
        android:protectionLevel="normal" />

    <!-- Allows an application to write to external storage -->
    <permission android:name="android.permission.WRITE_EXTERNAL_STORAGE"
        android:permissionGroup="android.permission-group.STORAGE"
        android:label="@string/permlab_sdcardWrite"
        android:description="@string/permdesc_sdcardWrite"
        android:protectionLevel="dangerous" />

    <!-- Allows an application to write to internal media storage
         @hide  -->
    <permission android:name="android.permission.WRITE_MEDIA_STORAGE"
        android:permissionGroup="android.permission-group.STORAGE"
        android:label="@string/permlab_mediaStorageWrite"
        android:description="@string/permdesc_mediaStorageWrite"
        android:protectionLevel="signature|system" />

    <!-- ================================== -->
    <!-- Permissions for screenlock         -->
    <!-- ================================== -->
    <eat-comment />

    <!-- Group of permissions that are related to the screenlock. -->
    <permission-group android:name="android.permission-group.SCREENLOCK"
        android:label="@string/permgrouplab_storage"
        android:icon="@drawable/perm_group_screenlock"
        android:permissionGroupFlags="personalInfo"
        android:description="@string/permgroupdesc_storage"
        android:priority="230" />

    <!-- Allows applications to disable the keyguard -->
    <permission android:name="android.permission.DISABLE_KEYGUARD"
        android:permissionGroup="android.permission-group.SCREENLOCK"
        android:protectionLevel="dangerous"
        android:description="@string/permdesc_disableKeyguard"
        android:label="@string/permlab_disableKeyguard" />

    <!-- ================================== -->
    <!-- Permissions to access other installed applications  -->
    <!-- ================================== -->
    <eat-comment />

    <!-- Group of permissions that are related to the other applications
         installed on the system.  Examples include such as listing
         running apps, or killing background processes. -->
    <permission-group android:name="android.permission-group.APP_INFO"
        android:label="@string/permgrouplab_appInfo"
        android:icon="@drawable/perm_group_app_info"
        android:description="@string/permgroupdesc_appInfo"
        android:priority="220" />

    <!-- Allows an application to get information about the currently
         or recently running tasks. -->
    <permission android:name="android.permission.GET_TASKS"
        android:permissionGroup="android.permission-group.APP_INFO"
        android:protectionLevel="dangerous"
        android:label="@string/permlab_getTasks"
        android:description="@string/permdesc_getTasks" />
    <!-- @hide Allows an application to call APIs that allow it to do interactions
         across the users on the device, using singleton services and
         user-targeted broadcasts.  This permission is not available to
         third party applications. -->
    <permission android:name="android.permission.INTERACT_ACROSS_USERS"
        android:permissionGroup="android.permission-group.SYSTEM_TOOLS"
        android:protectionLevel="signature|system|development"
        android:label="@string/permlab_interactAcrossUsers"
        android:description="@string/permdesc_interactAcrossUsers" />

    <!-- @hide Fuller form of {@link android.Manifest.permission#INTERACT_ACROSS_USERS}
         that removes restrictions on where broadcasts can be sent and allows other
         types of interactions. -->
    <permission android:name="android.permission.INTERACT_ACROSS_USERS_FULL"
        android:permissionGroup="android.permission-group.SYSTEM_TOOLS"
        android:protectionLevel="signature"
        android:label="@string/permlab_interactAcrossUsersFull"
        android:description="@string/permdesc_interactAcrossUsersFull" />

    <!-- @hide Allows an application to call APIs that allow it to query and manage
         users on the device. This permission is not available to
         third party applications. -->
    <permission android:name="android.permission.MANAGE_USERS"
        android:permissionGroup="android.permission-group.SYSTEM_TOOLS"
        android:protectionLevel="signature|system"
        android:label="@string/permlab_manageUsers"
        android:description="@string/permdesc_manageUsers" />
    
    <!-- Allows an application to get full detailed information about
         recently running tasks, with full fidelity to the real state.
         @hide -->
    <permission android:name="android.permission.GET_DETAILED_TASKS"
        android:permissionGroup="android.permission-group.SYSTEM_TOOLS"
        android:protectionLevel="signature"
        android:label="@string/permlab_getDetailedTasks"
        android:description="@string/permdesc_getDetailedTasks" />

    <!-- Allows an application to change the Z-order of tasks -->
    <permission android:name="android.permission.REORDER_TASKS"
        android:permissionGroup="android.permission-group.APP_INFO"
        android:protectionLevel="normal"
        android:label="@string/permlab_reorderTasks"
        android:description="@string/permdesc_reorderTasks" />

    <!-- @hide Allows an application to change to remove/kill tasks -->
    <permission android:name="android.permission.REMOVE_TASKS"
        android:permissionGroup="android.permission-group.APP_INFO"
        android:protectionLevel="signature"
        android:label="@string/permlab_removeTasks"
        android:description="@string/permdesc_removeTasks" />

    <!-- Allows an application to start any activity, regardless of permission
         protection or exported state. @hide -->
    <permission android:name="android.permission.START_ANY_ACTIVITY"
        android:permissionGroup="android.permission-group.SYSTEM_TOOLS"
        android:protectionLevel="signature"
        android:label="@string/permlab_startAnyActivity"
        android:description="@string/permdesc_startAnyActivity" />

    <!-- @deprecated The {@link android.app.ActivityManager#restartPackage}
        API is no longer supported. -->
    <permission android:name="android.permission.RESTART_PACKAGES"
        android:permissionGroup="android.permission-group.APP_INFO"
        android:protectionLevel="normal"
        android:label="@string/permlab_killBackgroundProcesses"
        android:description="@string/permdesc_killBackgroundProcesses" />

    <!-- Allows an application to call
        {@link android.app.ActivityManager#killBackgroundProcesses}. -->
    <permission android:name="android.permission.KILL_BACKGROUND_PROCESSES"
        android:permissionGroup="android.permission-group.APP_INFO"
        android:protectionLevel="normal"
        android:label="@string/permlab_killBackgroundProcesses"
        android:description="@string/permdesc_killBackgroundProcesses" />

    <!-- ================================== -->
    <!-- Permissions affecting the display of other applications  -->
    <!-- ================================== -->
    <eat-comment />

    <!-- Group of permissions that allow manipulation of how
         another application displays UI to the user. -->
    <permission-group android:name="android.permission-group.DISPLAY"
        android:label="@string/permgrouplab_display"
        android:icon="@drawable/perm_group_display"
        android:description="@string/permgroupdesc_display"
        android:priority="190"/>

    <!-- Allows an application to open windows using the type
         {@link android.view.WindowManager.LayoutParams#TYPE_SYSTEM_ALERT},
         shown on top of all other applications.  Very few applications
         should use this permission; these windows are intended for
         system-level interaction with the user. -->
    <permission android:name="android.permission.SYSTEM_ALERT_WINDOW"
        android:permissionGroup="android.permission-group.DISPLAY"
        android:protectionLevel="dangerous"
        android:label="@string/permlab_systemAlertWindow"
        android:description="@string/permdesc_systemAlertWindow" />

    <!-- ================================== -->
    <!-- Permissions affecting the system wallpaper -->
    <!-- ================================== -->
    <eat-comment />

    <!-- Group of permissions that allow manipulation of how
         another application displays UI to the user. -->
    <permission-group android:name="android.permission-group.WALLPAPER"
        android:label="@string/permgrouplab_wallpaper"
        android:icon="@drawable/perm_group_wallpaper"
        android:description="@string/permgroupdesc_wallpaper"
        android:priority="150" />

    <!-- Allows applications to set the wallpaper -->
    <permission android:name="android.permission.SET_WALLPAPER"
        android:permissionGroup="android.permission-group.WALLPAPER"
        android:protectionLevel="normal"
        android:label="@string/permlab_setWallpaper"
        android:description="@string/permdesc_setWallpaper" />

    <!-- Allows applications to set the wallpaper hints -->
    <permission android:name="android.permission.SET_WALLPAPER_HINTS"
        android:permissionGroup="android.permission-group.WALLPAPER"
        android:protectionLevel="normal"
        android:label="@string/permlab_setWallpaperHints"
        android:description="@string/permdesc_setWallpaperHints" />

    <!-- ============================================ -->
    <!-- Permissions for changing the system clock -->
    <!-- ============================================ -->
    <eat-comment />

    <!-- Group of permissions that are related to system clock. -->
    <permission-group android:name="android.permission-group.SYSTEM_CLOCK"
        android:label="@string/permgrouplab_systemClock"
        android:icon="@drawable/perm_group_system_clock"
        android:description="@string/permgroupdesc_systemClock"
        android:priority="140" />

    <!-- Allows applications to set the system time -->
    <permission android:name="android.permission.SET_TIME"
        android:protectionLevel="signature|system"
        android:label="@string/permlab_setTime"
        android:description="@string/permdesc_setTime" />

    <!-- Allows applications to set the system time zone -->
    <permission android:name="android.permission.SET_TIME_ZONE"
        android:permissionGroup="android.permission-group.SYSTEM_CLOCK"
        android:protectionLevel="normal"
        android:label="@string/permlab_setTimeZone"
        android:description="@string/permdesc_setTimeZone" />

    <!-- ==================================================== -->
    <!-- Permissions related to changing status bar   -->
    <!-- ==================================================== -->

    <!-- Used for permissions that change the status bar -->
    <permission-group android:name="android.permission-group.STATUS_BAR"
        android:label="@string/permgrouplab_statusBar"
        android:icon="@drawable/perm_group_status_bar"
        android:description="@string/permgroupdesc_statusBar"
        android:priority="110" />

    <!-- Allows an application to expand or collapse the status bar. -->
    <permission android:name="android.permission.EXPAND_STATUS_BAR"
        android:permissionGroup="android.permission-group.STATUS_BAR"
        android:protectionLevel="normal"
        android:label="@string/permlab_expandStatusBar"
        android:description="@string/permdesc_expandStatusBar" />

    <!-- ==================================================== -->
    <!-- Permissions related to accessing sync settings   -->
    <!-- ==================================================== -->

    <!-- Used for permissions that access the sync settings or sync
         related information. -->
    <permission-group android:name="android.permission-group.SYNC_SETTINGS"
        android:label="@string/permgrouplab_syncSettings"
        android:icon="@drawable/perm_group_sync_settings"
        android:description="@string/permgroupdesc_syncSettings"
        android:priority="120" />

    <!-- Allows applications to read the sync settings -->
    <permission android:name="android.permission.READ_SYNC_SETTINGS"
        android:permissionGroup="android.permission-group.SYNC_SETTINGS"
        android:protectionLevel="normal"
        android:description="@string/permdesc_readSyncSettings"
        android:label="@string/permlab_readSyncSettings" />

    <!-- Allows applications to write the sync settings -->
    <permission android:name="android.permission.WRITE_SYNC_SETTINGS"
        android:permissionGroup="android.permission-group.SYNC_SETTINGS"
        android:protectionLevel="normal"
        android:description="@string/permdesc_writeSyncSettings"
        android:label="@string/permlab_writeSyncSettings" />

    <!-- Allows applications to read the sync stats -->
    <permission android:name="android.permission.READ_SYNC_STATS"
        android:permissionGroup="android.permission-group.SYNC_SETTINGS"
        android:protectionLevel="normal"
        android:description="@string/permdesc_readSyncStats"
        android:label="@string/permlab_readSyncStats" />


    <!-- ============================================ -->
    <!-- Permissions for low-level system interaction -->
    <!-- ============================================ -->
    <eat-comment />

    <!-- Group of permissions that are related to system APIs.  Many
         of these are not permissions the user will be expected to understand,
         and such permissions should generally be marked as "normal" protection
         level so they don't get displayed.  This can also, however, be used
         for miscellaneous features that provide access to the operating system,
         such as writing the global system settings. -->
    <permission-group android:name="android.permission-group.SYSTEM_TOOLS"
        android:label="@string/permgrouplab_systemTools"
        android:icon="@drawable/perm_group_system_tools"
        android:description="@string/permgroupdesc_systemTools"
        android:priority="100" />

    <!-- @hide Change the screen compatibility mode of applications -->
    <permission android:name="android.permission.SET_SCREEN_COMPATIBILITY"
        android:permissionGroup="android.permission-group.SYSTEM_TOOLS"
        android:protectionLevel="signature"
        android:label="@string/permlab_setScreenCompatibility"
        android:description="@string/permdesc_setScreenCompatibility" />

    <!-- Allows an application to access all multi-user external storage @hide -->
    <permission android:name="android.permission.ACCESS_ALL_EXTERNAL_STORAGE"
        android:permissionGroup="android.permission-group.DEVELOPMENT_TOOLS"
        android:label="@string/permlab_sdcardAccessAll"
        android:description="@string/permdesc_sdcardAccessAll"
        android:protectionLevel="signature" />

    <!-- Allows an application to modify the current configuration, such
         as locale. -->
    <permission android:name="android.permission.CHANGE_CONFIGURATION"
        android:permissionGroup="android.permission-group.DEVELOPMENT_TOOLS"
        android:protectionLevel="signature|system|development"
        android:label="@string/permlab_changeConfiguration"
        android:description="@string/permdesc_changeConfiguration" />

    <!-- Allows an application to read or write the system settings. -->
    <permission android:name="android.permission.WRITE_SETTINGS"
        android:permissionGroup="android.permission-group.SYSTEM_TOOLS"
        android:protectionLevel="normal"
        android:label="@string/permlab_writeSettings"
        android:description="@string/permdesc_writeSettings" />

    <!-- Allows an application to modify the Google service map. -->
    <permission android:name="android.permission.WRITE_GSERVICES"
        android:protectionLevel="signature|system"
        android:label="@string/permlab_writeGservices"
        android:description="@string/permdesc_writeGservices" />

    <!-- @hide Change the screen compatibility mode of applications -->
    <permission android:name="android.permission.SET_SCREEN_COMPATIBILITY"
        android:permissionGroup="android.permission-group.SYSTEM_TOOLS"
        android:protectionLevel="signature"
        android:label="@string/permlab_setScreenCompatibility"
        android:description="@string/permdesc_setScreenCompatibility" />

    <!-- Allows an application to modify the current configuration, such
         as locale. -->
    <permission android:name="android.permission.CHANGE_CONFIGURATION"
        android:permissionGroup="android.permission-group.SYSTEM_TOOLS"
        android:protectionLevel="system|signature"
        android:label="@string/permlab_changeConfiguration"
        android:description="@string/permdesc_changeConfiguration" />

    <!-- Allows an application to call
        {@link android.app.ActivityManager#forceStopPackage}.
        @hide -->
    <permission android:name="android.permission.FORCE_STOP_PACKAGES"
        android:permissionGroup="android.permission-group.SYSTEM_TOOLS"
        android:protectionLevel="signature"
        android:label="@string/permlab_forceStopPackages"
        android:description="@string/permdesc_forceStopPackages" />

    <!-- @hide Allows an application to retrieve the content of the active window
         An active window is the window that has fired an accessibility event. -->
    <permission android:name="android.permission.RETRIEVE_WINDOW_CONTENT"
        android:permissionGroup="android.permission-group.PERSONAL_INFO"
        android:protectionLevel="signature|system"
        android:label="@string/permlab_retrieve_window_content"
        android:description="@string/permdesc_retrieve_window_content" />

    <!-- Modify the global animation scaling factor. -->
    <permission android:name="android.permission.SET_ANIMATION_SCALE"
        android:permissionGroup="android.permission-group.SYSTEM_TOOLS"
        android:protectionLevel="signature|system|development"
        android:label="@string/permlab_setAnimationScale"
        android:description="@string/permdesc_setAnimationScale" />

    <!-- @deprecated This functionality will be removed in the future; please do
         not use. Allow an application to make its activities persistent. -->
    <permission android:name="android.permission.PERSISTENT_ACTIVITY"
        android:permissionGroup="android.permission-group.APP_INFO"
        android:protectionLevel="normal"
        android:label="@string/permlab_persistentActivity"
        android:description="@string/permdesc_persistentActivity" />

    <!-- Allows an application to find out the space used by any package. -->
    <permission android:name="android.permission.GET_PACKAGE_SIZE"
        android:permissionGroup="android.permission-group.SYSTEM_TOOLS"
        android:protectionLevel="normal"
        android:label="@string/permlab_getPackageSize"
        android:description="@string/permdesc_getPackageSize" />

    <!-- @deprecated No longer useful, see
         {@link android.content.pm.PackageManager#addPackageToPreferred}
         for details. -->
    <permission android:name="android.permission.SET_PREFERRED_APPLICATIONS"
        android:permissionGroup="android.permission-group.SYSTEM_TOOLS"
        android:protectionLevel="signature"
        android:label="@string/permlab_setPreferredApplications"
        android:description="@string/permdesc_setPreferredApplications" />

    <!-- Allows an application to receive the
         {@link android.content.Intent#ACTION_BOOT_COMPLETED} that is
         broadcast after the system finishes booting.  If you don't
         request this permission, you will not receive the broadcast at
         that time.  Though holding this permission does not have any
         security implications, it can have a negative impact on the
         user experience by increasing the amount of time it takes the
         system to start and allowing applications to have themselves
         running without the user being aware of them.  As such, you must
         explicitly declare your use of this facility to make that visible
         to the user. -->
    <permission android:name="android.permission.RECEIVE_BOOT_COMPLETED"
        android:permissionGroup="android.permission-group.APP_INFO"
        android:protectionLevel="normal"
        android:label="@string/permlab_receiveBootCompleted"
        android:description="@string/permdesc_receiveBootCompleted" />

    <!-- Allows an application to broadcast sticky intents.  These are
         broadcasts whose data is held by the system after being finished,
         so that clients can quickly retrieve that data without having
         to wait for the next broadcast. -->
    <permission android:name="android.permission.BROADCAST_STICKY"
        android:permissionGroup="android.permission-group.SYSTEM_TOOLS"
        android:protectionLevel="normal"
        android:label="@string/permlab_broadcastSticky"
        android:description="@string/permdesc_broadcastSticky" />

    <!-- Allows mounting and unmounting file systems for removable storage. -->
    <permission android:name="android.permission.MOUNT_UNMOUNT_FILESYSTEMS"
        android:permissionGroup="android.permission-group.SYSTEM_TOOLS"
        android:protectionLevel="system|signature"
        android:label="@string/permlab_mount_unmount_filesystems"
        android:description="@string/permdesc_mount_unmount_filesystems" />

    <!-- Allows formatting file systems for removable storage. -->
    <permission android:name="android.permission.MOUNT_FORMAT_FILESYSTEMS"
        android:permissionGroup="android.permission-group.SYSTEM_TOOLS"
        android:protectionLevel="system|signature"
        android:label="@string/permlab_mount_format_filesystems"
        android:description="@string/permdesc_mount_format_filesystems" />

    <!-- Allows access to ASEC non-destructive API calls
         @hide  -->
    <permission android:name="android.permission.ASEC_ACCESS"
        android:permissionGroup="android.permission-group.SYSTEM_TOOLS"
        android:protectionLevel="signature"
        android:label="@string/permlab_asec_access"
        android:description="@string/permdesc_asec_access" />

    <!-- Allows creation of ASEC volumes
         @hide  -->
    <permission android:name="android.permission.ASEC_CREATE"
        android:permissionGroup="android.permission-group.SYSTEM_TOOLS"
        android:protectionLevel="signature"
        android:label="@string/permlab_asec_create"
        android:description="@string/permdesc_asec_create" />

    <!-- Allows destruction of ASEC volumes
         @hide  -->
    <permission android:name="android.permission.ASEC_DESTROY"
        android:permissionGroup="android.permission-group.SYSTEM_TOOLS"
        android:protectionLevel="signature"
        android:label="@string/permlab_asec_destroy"
        android:description="@string/permdesc_asec_destroy" />

    <!-- Allows mount / unmount of ASEC volumes
         @hide  -->
    <permission android:name="android.permission.ASEC_MOUNT_UNMOUNT"
        android:permissionGroup="android.permission-group.SYSTEM_TOOLS"
        android:protectionLevel="signature"
        android:label="@string/permlab_asec_mount_unmount"
        android:description="@string/permdesc_asec_mount_unmount" />

    <!-- Allows rename of ASEC volumes
         @hide  -->
    <permission android:name="android.permission.ASEC_RENAME"
        android:permissionGroup="android.permission-group.SYSTEM_TOOLS"
        android:protectionLevel="signature"
        android:label="@string/permlab_asec_rename"
        android:description="@string/permdesc_asec_rename" />

    <!-- Allows applications to write the apn settings -->
    <permission android:name="android.permission.WRITE_APN_SETTINGS"
                android:permissionGroup="android.permission-group.SYSTEM_TOOLS"
                android:protectionLevel="signature|system"
                android:description="@string/permdesc_writeApnSettings"
                android:label="@string/permlab_writeApnSettings" />

    <!-- Allows an application to allow access the subscribed feeds
         ContentProvider. -->
    <permission android:name="android.permission.SUBSCRIBED_FEEDS_READ"
        android:permissionGroup="android.permission-group.SYSTEM_TOOLS"
        android:label="@string/permlab_subscribedFeedsRead"
        android:description="@string/permdesc_subscribedFeedsRead"
        android:protectionLevel="normal" />
    <permission android:name="android.permission.SUBSCRIBED_FEEDS_WRITE"
        android:permissionGroup="android.permission-group.SYSTEM_TOOLS"
        android:label="@string/permlab_subscribedFeedsWrite"
        android:description="@string/permdesc_subscribedFeedsWrite"
        android:protectionLevel="dangerous" />

    <!-- Allows applications to change network connectivity state -->
    <permission android:name="android.permission.CHANGE_NETWORK_STATE"
        android:permissionGroup="android.permission-group.NETWORK"
        android:protectionLevel="normal"
        android:description="@string/permdesc_changeNetworkState"
        android:label="@string/permlab_changeNetworkState" />

    <!-- Allows an application to clear the caches of all installed
         applications on the device.  -->
    <permission android:name="android.permission.CLEAR_APP_CACHE"
        android:permissionGroup="android.permission-group.SYSTEM_TOOLS"
        android:protectionLevel="dangerous"
        android:label="@string/permlab_clearAppCache"
        android:description="@string/permdesc_clearAppCache" />

    <!-- Allows an application to use any media decoder when decoding for playback
         @hide -->
    <permission android:name="android.permission.ALLOW_ANY_CODEC_FOR_PLAYBACK"
        android:protectionLevel="signature|system"
        android:label="@string/permlab_anyCodecForPlayback"
        android:description="@string/permdesc_anyCodecForPlayback" />

    <!-- ========================================= -->
    <!-- Permissions for special development tools -->
    <!-- ========================================= -->
    <eat-comment />

    <!-- Group of permissions that are related to development features.  These
         are not permissions that should appear in normal applications; they
         protect APIs that are intended only to be used for development
         purposes. -->
    <permission-group android:name="android.permission-group.DEVELOPMENT_TOOLS"
        android:label="@string/permgrouplab_developmentTools"
        android:description="@string/permgroupdesc_developmentTools"
        android:priority="310" />

    <!-- Allows an application to read or write the secure system settings. -->
    <permission android:name="android.permission.WRITE_SECURE_SETTINGS"
        android:permissionGroup="android.permission-group.DEVELOPMENT_TOOLS"
        android:protectionLevel="signature|system|development"
        android:label="@string/permlab_writeSecureSettings"
        android:description="@string/permdesc_writeSecureSettings" />

    <!-- Allows an application to retrieve state dump information from system
         services. -->
    <permission android:name="android.permission.DUMP"
        android:permissionGroup="android.permission-group.DEVELOPMENT_TOOLS"
        android:protectionLevel="signature|system|development"
        android:label="@string/permlab_dump"
        android:description="@string/permdesc_dump" />

    <!-- Allows an application to read the low-level system log files.
         Log entries can contain the user's private information,
         which is why this permission is not available to normal apps. -->
    <permission android:name="android.permission.READ_LOGS"
        android:permissionGroup="android.permission-group.DEVELOPMENT_TOOLS"
        android:protectionLevel="signature|system|development"
        android:label="@string/permlab_readLogs"
        android:description="@string/permdesc_readLogs" />

    <!-- Configure an application for debugging. -->
    <permission android:name="android.permission.SET_DEBUG_APP"
        android:permissionGroup="android.permission-group.DEVELOPMENT_TOOLS"
        android:protectionLevel="signature|system|development"
        android:label="@string/permlab_setDebugApp"
        android:description="@string/permdesc_setDebugApp" />

    <!-- Allows an application to set the maximum number of (not needed)
         application processes that can be running. -->
    <permission android:name="android.permission.SET_PROCESS_LIMIT"
        android:permissionGroup="android.permission-group.DEVELOPMENT_TOOLS"
        android:protectionLevel="signature|system|development"
        android:label="@string/permlab_setProcessLimit"
        android:description="@string/permdesc_setProcessLimit" />

    <!-- Allows an application to control whether activities are immediately
         finished when put in the background. -->
    <permission android:name="android.permission.SET_ALWAYS_FINISH"
        android:permissionGroup="android.permission-group.DEVELOPMENT_TOOLS"
        android:protectionLevel="signature|system|development"
        android:label="@string/permlab_setAlwaysFinish"
        android:description="@string/permdesc_setAlwaysFinish" />

    <!-- Allow an application to request that a signal be sent to all persistent processes -->
    <permission android:name="android.permission.SIGNAL_PERSISTENT_PROCESSES"
        android:permissionGroup="android.permission-group.DEVELOPMENT_TOOLS"
        android:protectionLevel="signature|system|development"
        android:label="@string/permlab_signalPersistentProcesses"
        android:description="@string/permdesc_signalPersistentProcesses" />

    <!-- ==================================== -->
    <!-- Private (signature-only) permissions -->
    <!-- ==================================== -->
    <eat-comment />

    <!-- Allows applications to RW to diagnostic resources. -->
    <permission android:name="android.permission.DIAGNOSTIC"
        android:permissionGroup="android.permission-group.SYSTEM_TOOLS"
        android:protectionLevel="signature"
        android:description="@string/permdesc_diagnostic"
        android:label="@string/permlab_diagnostic" />

    <!-- Allows an application to open, close, or disable the status bar
         and its icons. -->
    <permission android:name="android.permission.STATUS_BAR"
        android:label="@string/permlab_statusBar"
        android:description="@string/permdesc_statusBar"
        android:protectionLevel="signature|system" />

    <!-- Allows an application to be the status bar.  Currently used only by SystemUI.apk
    @hide -->
    <permission android:name="android.permission.STATUS_BAR_SERVICE"
        android:label="@string/permlab_statusBarService"
        android:description="@string/permdesc_statusBarService"
        android:protectionLevel="signature" />

    <!-- Allows an application to force a BACK operation on whatever is the
         top activity. -->
    <permission android:name="android.permission.FORCE_BACK"
        android:label="@string/permlab_forceBack"
        android:description="@string/permdesc_forceBack"
        android:protectionLevel="signature" />

    <!-- Allows an application to update device statistics. Not for
         use by third party apps. -->
    <permission android:name="android.permission.UPDATE_DEVICE_STATS"
        android:label="@string/permlab_updateBatteryStats"
        android:description="@string/permdesc_updateBatteryStats"
        android:protectionLevel="signature|system" />

    <!-- Allows an application to open windows that are for use by parts
         of the system user interface.  Not for use by third party apps. -->
    <permission android:name="android.permission.INTERNAL_SYSTEM_WINDOW"
        android:label="@string/permlab_internalSystemWindow"
        android:description="@string/permdesc_internalSystemWindow"
        android:protectionLevel="signature" />

    <!-- Allows an application to manage (create, destroy,
         Z-order) application tokens in the window manager.  This is only
         for use by the system. -->
    <permission android:name="android.permission.MANAGE_APP_TOKENS"
        android:label="@string/permlab_manageAppTokens"
        android:description="@string/permdesc_manageAppTokens"
        android:protectionLevel="signature" />

    <!-- @hide Allows the application to temporarily freeze the screen for a
         full-screen transition. -->
    <permission android:name="android.permission.FREEZE_SCREEN"
        android:label="@string/permlab_freezeScreen"
        android:description="@string/permdesc_freezeScreen"
        android:protectionLevel="signature" />
    
    <!-- Allows an application to inject user events (keys, touch, trackball)
         into the event stream and deliver them to ANY window.  Without this
         permission, you can only deliver events to windows in your own process.
         Very few applications should need to use this permission. -->
    <permission android:name="android.permission.INJECT_EVENTS"
        android:label="@string/permlab_injectEvents"
        android:description="@string/permdesc_injectEvents"
        android:protectionLevel="signature" />

    <!-- @hide Allows an application to register an input filter which filters the stream
         of user events (keys, touch, trackball) before they are dispatched to any window. -->
    <permission android:name="android.permission.FILTER_EVENTS"
        android:label="@string/permlab_filter_events"
        android:description="@string/permdesc_filter_events"
        android:protectionLevel="signature" />

    <!-- @hide Allows an application to retrieve info for a window from the window manager. -->
    <permission android:name="android.permission.RETRIEVE_WINDOW_INFO"
        android:label="@string/permlab_retrieve_window_info"
        android:description="@string/permdesc_retrieve_window_info"
        android:protectionLevel="signature" />

    <!-- @hide Allows an application to temporary enable accessibility on the device. -->
    <permission android:name="android.permission.TEMPORARY_ENABLE_ACCESSIBILITY"
        android:label="@string/permlab_temporary_enable_accessibility"
        android:description="@string/permdesc_temporary_enable_accessibility"
        android:protectionLevel="signature" />

    <!-- @hide Allows an application to magnify the content of a display. -->
    <permission android:name="android.permission.MAGNIFY_DISPLAY"
        android:label="@string/permlab_magnify_display"
        android:description="@string/permdesc_magnify_display"
        android:protectionLevel="signature" />

    <!-- Allows an application to watch and control how activities are
         started globally in the system.  Only for is in debugging
         (usually the monkey command). -->
    <permission android:name="android.permission.SET_ACTIVITY_WATCHER"
        android:label="@string/permlab_runSetActivityWatcher"
        android:description="@string/permdesc_runSetActivityWatcher"
        android:protectionLevel="signature" />

    <!-- Allows an application to call the activity manager shutdown() API
         to put the higher-level system there into a shutdown state.
         @hide -->
    <permission android:name="android.permission.SHUTDOWN"
        android:label="@string/permlab_shutdown"
        android:description="@string/permdesc_shutdown"
        android:protectionLevel="signature|system" />

    <!-- Allows an application to tell the activity manager to temporarily
         stop application switches, putting it into a special mode that
         prevents applications from immediately switching away from some
         critical UI such as the home screen.
         @hide -->
    <permission android:name="android.permission.STOP_APP_SWITCHES"
        android:label="@string/permlab_stopAppSwitches"
        android:description="@string/permdesc_stopAppSwitches"
        android:protectionLevel="signature|system" />

    <!-- Allows an application to retrieve the current state of keys and
         switches.  This is only for use by the system.
         @deprecated The API that used this permission has been removed. -->
    <permission android:name="android.permission.READ_INPUT_STATE"
        android:label="@string/permlab_readInputState"
        android:description="@string/permdesc_readInputState"
        android:protectionLevel="signature" />

    <!-- Must be required by an {@link android.inputmethodservice.InputMethodService},
         to ensure that only the system can bind to it. -->
    <permission android:name="android.permission.BIND_INPUT_METHOD"
        android:label="@string/permlab_bindInputMethod"
        android:description="@string/permdesc_bindInputMethod"
        android:protectionLevel="signature" />

        <!-- Must be required by an {@link android.accessibilityservice.AccessibilityService},
         to ensure that only the system can bind to it. -->
    <permission android:name="android.permission.BIND_ACCESSIBILITY_SERVICE"
        android:label="@string/permlab_bindAccessibilityService"
        android:description="@string/permdesc_bindAccessibilityService"
        android:protectionLevel="signature" />

    <!-- Must be required by a TextService (e.g. SpellCheckerService)
         to ensure that only the system can bind to it. -->
    <permission android:name="android.permission.BIND_TEXT_SERVICE"
        android:label="@string/permlab_bindTextService"
        android:description="@string/permdesc_bindTextService"
        android:protectionLevel="signature" />

    <!-- Must be required by an {@link android.net.VpnService},
         to ensure that only the system can bind to it. -->
    <permission android:name="android.permission.BIND_VPN_SERVICE"
        android:label="@string/permlab_bindVpnService"
        android:description="@string/permdesc_bindVpnService"
        android:protectionLevel="signature" />

    <!-- Must be required by a {@link android.service.wallpaper.WallpaperService},
         to ensure that only the system can bind to it. -->
    <permission android:name="android.permission.BIND_WALLPAPER"
        android:label="@string/permlab_bindWallpaper"
        android:description="@string/permdesc_bindWallpaper"
        android:protectionLevel="signature|system" />

    <!-- Must be required by device administration receiver, to ensure that only the
         system can interact with it. -->
    <permission android:name="android.permission.BIND_DEVICE_ADMIN"
        android:label="@string/permlab_bindDeviceAdmin"
        android:description="@string/permdesc_bindDeviceAdmin"
        android:protectionLevel="signature" />

    <!-- Allows low-level access to setting the orientation (actually
         rotation) of the screen.  Not for use by normal applications. -->
    <permission android:name="android.permission.SET_ORIENTATION"
        android:label="@string/permlab_setOrientation"
        android:description="@string/permdesc_setOrientation"
        android:protectionLevel="signature" />

    <!-- Allows low-level access to setting the pointer speed.
         Not for use by normal applications. -->
    <permission android:name="android.permission.SET_POINTER_SPEED"
        android:label="@string/permlab_setPointerSpeed"
        android:description="@string/permdesc_setPointerSpeed"
        android:protectionLevel="signature" />

    <!-- Allows low-level access to setting the keyboard layout.
         Not for use by normal applications.
         @hide -->
    <permission android:name="android.permission.SET_KEYBOARD_LAYOUT"
        android:label="@string/permlab_setKeyboardLayout"
        android:description="@string/permdesc_setKeyboardLayout"
        android:protectionLevel="signature" />

    <!-- Allows an application to install packages. -->
    <permission android:name="android.permission.INSTALL_PACKAGES"
        android:label="@string/permlab_installPackages"
        android:description="@string/permdesc_installPackages"
        android:protectionLevel="signature|system" />

    <!-- Allows an application to clear user data -->
    <permission android:name="android.permission.CLEAR_APP_USER_DATA"
        android:label="@string/permlab_clearAppUserData"
        android:description="@string/permdesc_clearAppUserData"
        android:protectionLevel="signature" />

    <!-- Allows an application to delete cache files. -->
    <permission android:name="android.permission.DELETE_CACHE_FILES"
        android:label="@string/permlab_deleteCacheFiles"
        android:description="@string/permdesc_deleteCacheFiles"
        android:protectionLevel="signature|system" />

    <!-- Allows an application to delete packages. -->
    <permission android:name="android.permission.DELETE_PACKAGES"
        android:label="@string/permlab_deletePackages"
        android:description="@string/permdesc_deletePackages"
        android:protectionLevel="signature|system" />

    <!-- Allows an application to move location of installed package.
         @hide -->
    <permission android:name="android.permission.MOVE_PACKAGE"
        android:label="@string/permlab_movePackage"
        android:description="@string/permdesc_movePackage"
        android:protectionLevel="signature|system" />

    <!-- Allows an application to change whether an application component (other than its own) is
         enabled or not. -->
    <permission android:name="android.permission.CHANGE_COMPONENT_ENABLED_STATE"
        android:label="@string/permlab_changeComponentState"
        android:description="@string/permdesc_changeComponentState"
        android:protectionLevel="signature|system" />

    <!-- @hide Allows an application to grant or revoke specific permissions. -->
    <permission android:name="android.permission.GRANT_REVOKE_PERMISSIONS"
        android:label="@string/permlab_grantRevokePermissions"
        android:description="@string/permdesc_grantRevokePermissions"
        android:protectionLevel="signature" />

    <!-- Allows an application to use SurfaceFlinger's low level features -->
    <permission android:name="android.permission.ACCESS_SURFACE_FLINGER"
        android:label="@string/permlab_accessSurfaceFlinger"
        android:description="@string/permdesc_accessSurfaceFlinger"
        android:protectionLevel="signature" />

    <!-- Allows an application to take screen shots and more generally
         get access to the frame buffer data -->
    <permission android:name="android.permission.READ_FRAME_BUFFER"
        android:label="@string/permlab_readFrameBuffer"
        android:description="@string/permdesc_readFrameBuffer"
        android:protectionLevel="signature|system" />

    <!-- Allows an application to configure and connect to Wifi displays
         @hide -->
    <permission android:name="android.permission.CONFIGURE_WIFI_DISPLAY"
        android:label="@string/permlab_configureWifiDisplay"
        android:description="@string/permdesc_configureWifiDisplay"
        android:protectionLevel="signature" />

    <!-- Allows an application to control low-level features of Wifi displays
         such as opening an RTSP socket.  This permission should only be used
         by the display manager.
         @hide -->
    <permission android:name="android.permission.CONTROL_WIFI_DISPLAY"
        android:label="@string/permlab_controlWifiDisplay"
        android:description="@string/permdesc_controlWifiDisplay"
        android:protectionLevel="signature" />

    <!-- Required to be able to disable the device (very dangerous!). -->
    <permission android:name="android.permission.BRICK"
        android:label="@string/permlab_brick"
        android:description="@string/permdesc_brick"
        android:protectionLevel="signature" />

    <!-- Required to be able to reboot the device. -->
    <permission android:name="android.permission.REBOOT"
        android:label="@string/permlab_reboot"
        android:description="@string/permdesc_reboot"
        android:protectionLevel="signature|system" />

   <!-- Allows low-level access to power management -->
    <permission android:name="android.permission.DEVICE_POWER"
        android:label="@string/permlab_devicePower"
        android:description="@string/permdesc_devicePower"
        android:protectionLevel="signature" />

   <!-- @hide Allows low-level access to tun tap driver -->
    <permission android:name="android.permission.NET_TUNNELING"
        android:permissionGroup="android.permission-group.SYSTEM_TOOLS"
        android:protectionLevel="signature" />

    <!-- Run as a manufacturer test application, running as the root user.
         Only available when the device is running in manufacturer test mode. -->
    <permission android:name="android.permission.FACTORY_TEST"
        android:label="@string/permlab_factoryTest"
        android:description="@string/permdesc_factoryTest"
        android:protectionLevel="signature" />

    <!-- Allows an application to broadcast a notification that an application
         package has been removed. -->
    <permission android:name="android.permission.BROADCAST_PACKAGE_REMOVED"
        android:permissionGroup="android.permission-group.SYSTEM_TOOLS"
        android:label="@string/permlab_broadcastPackageRemoved"
        android:description="@string/permdesc_broadcastPackageRemoved"
        android:protectionLevel="signature" />

    <!-- Allows an application to broadcast an SMS receipt notification -->
    <permission android:name="android.permission.BROADCAST_SMS"
        android:permissionGroup="android.permission-group.MESSAGES"
        android:label="@string/permlab_broadcastSmsReceived"
        android:description="@string/permdesc_broadcastSmsReceived"
        android:protectionLevel="signature" />

    <!-- Allows an application to broadcast a WAP PUSH receipt notification -->
    <permission android:name="android.permission.BROADCAST_WAP_PUSH"
        android:permissionGroup="android.permission-group.MESSAGES"
        android:label="@string/permlab_broadcastWapPush"
        android:description="@string/permdesc_broadcastWapPush"
        android:protectionLevel="signature" />

    <permission android:name="android.permission.MASTER_CLEAR"
        android:label="@string/permlab_masterClear"
        android:description="@string/permdesc_masterClear"
        android:protectionLevel="signature|system" />

    <!-- Allows an application to call any phone number, including emergency
         numbers, without going through the Dialer user interface for the user
         to confirm the call being placed. -->
    <permission android:name="android.permission.CALL_PRIVILEGED"
        android:label="@string/permlab_callPrivileged"
        android:description="@string/permdesc_callPrivileged"
        android:protectionLevel="signature|system" />

    <!-- Allows an application to perform CDMA OTA provisioning @hide -->
    <permission android:name="android.permission.PERFORM_CDMA_PROVISIONING"
        android:label="@string/permlab_performCdmaProvisioning"
        android:description="@string/permdesc_performCdmaProvisioning"
        android:protectionLevel="signature|system" />

    <!-- Allows enabling/disabling location update notifications from
         the radio. Not for use by normal applications. -->
    <permission android:name="android.permission.CONTROL_LOCATION_UPDATES"
        android:label="@string/permlab_locationUpdates"
        android:description="@string/permdesc_locationUpdates"
        android:protectionLevel="signature|system" />

    <!-- Allows read/write access to the "properties" table in the checkin
         database, to change values that get uploaded. -->
    <permission android:name="android.permission.ACCESS_CHECKIN_PROPERTIES"
        android:label="@string/permlab_checkinProperties"
        android:description="@string/permdesc_checkinProperties"
        android:protectionLevel="signature|system" />

    <!-- Allows an application to collect component usage
         statistics @hide -->
    <permission android:name="android.permission.PACKAGE_USAGE_STATS"
        android:label="@string/permlab_pkgUsageStats"
        android:description="@string/permdesc_pkgUsageStats"
        android:protectionLevel="signature|system" />

    <!-- Allows an application to collect battery statistics -->
    <permission android:name="android.permission.BATTERY_STATS"
        android:permissionGroup="android.permission-group.SYSTEM_TOOLS"
        android:label="@string/permlab_batteryStats"
        android:description="@string/permdesc_batteryStats"
        android:protectionLevel="dangerous" />

    <!-- Allows an application to control the backup and restore process
         @hide pending API council -->
    <permission android:name="android.permission.BACKUP"
        android:label="@string/permlab_backup"
        android:description="@string/permdesc_backup"
        android:protectionLevel="signature|system" />

    <!-- Allows a package to launch the secure full-backup confirmation UI.
         ONLY the system process may hold this permission.
         @hide -->
    <permission android:name="android.permission.CONFIRM_FULL_BACKUP"
        android:label="@string/permlab_confirm_full_backup"
        android:description="@string/permdesc_confirm_full_backup"
        android:protectionLevel="signature" />

    <!-- Must be required by a {@link android.widget.RemoteViewsService},
         to ensure that only the system can bind to it. -->
    <permission android:name="android.permission.BIND_REMOTEVIEWS"
        android:label="@string/permlab_bindRemoteViews"
        android:description="@string/permdesc_bindRemoteViews"
        android:protectionLevel="signature|system" />

    <!-- Allows an application to tell the AppWidget service which application
         can access AppWidget's data.  The normal user flow is that a user
         picks an AppWidget to go into a particular host, thereby giving that
         host application access to the private data from the AppWidget app.
         An application that has this permission should honor that contract.
         Very few applications should need to use this permission. -->
    <permission android:name="android.permission.BIND_APPWIDGET"
        android:permissionGroup="android.permission-group.PERSONAL_INFO"
        android:label="@string/permlab_bindGadget"
        android:description="@string/permdesc_bindGadget"
        android:protectionLevel="signature|system" />

    <!-- Internal permission allowing an application to query/set which
         applications can bind AppWidgets.
         @hide -->
    <permission android:name="android.permission.MODIFY_APPWIDGET_BIND_PERMISSIONS"
        android:permissionGroup="android.permission-group.SYSTEM_TOOLS"
        android:protectionLevel="signature|system" />

    <!-- Allows applications to change the background data setting
         @hide pending API council -->
    <permission android:name="android.permission.CHANGE_BACKGROUND_DATA_SETTING"
        android:permissionGroup="android.permission-group.SYSTEM_TOOLS"
        android:protectionLevel="signature"
        android:description="@string/permdesc_changeBackgroundDataSetting"
        android:label="@string/permlab_changeBackgroundDataSetting" />

    <!-- This permission can be used on content providers to allow the global
         search system to access their data.  Typically it used when the
         provider has some permissions protecting it (which global search
         would not be expected to hold), and added as a read-only permission
         to the path in the provider where global search queries are
         performed.  This permission can not be held by regular applications;
         it is used by applications to protect themselves from everyone else
         besides global search. -->
    <permission android:name="android.permission.GLOBAL_SEARCH"
        android:permissionGroup="android.permission-group.SYSTEM_TOOLS"
        android:protectionLevel="signature|system" />

    <!-- Internal permission protecting access to the global search
         system: ensures that only the system can access the provider
         to perform queries (since this otherwise provides unrestricted
         access to a variety of content providers), and to write the
         search statistics (to keep applications from gaming the source
         ranking).
         @hide -->
    <permission android:name="android.permission.GLOBAL_SEARCH_CONTROL"
        android:permissionGroup="android.permission-group.SYSTEM_TOOLS"
        android:protectionLevel="signature" />

    <!-- Allows applications to set a live wallpaper.
         @hide XXX Change to signature once the picker is moved to its
         own apk as Ghod Intended. -->
    <permission android:name="android.permission.SET_WALLPAPER_COMPONENT"
        android:permissionGroup="android.permission-group.SYSTEM_TOOLS"
        android:protectionLevel="signature|system" />

    <!-- Allows applications to read dream settings and dream state.
         @hide -->
    <permission android:name="android.permission.READ_DREAM_STATE"
        android:permissionGroup="android.permission-group.SYSTEM_TOOLS"
        android:protectionLevel="signature" />

    <!-- Allows applications to write dream settings, and start or stop dreaming.
         @hide -->
    <permission android:name="android.permission.WRITE_DREAM_STATE"
        android:permissionGroup="android.permission-group.SYSTEM_TOOLS"
        android:protectionLevel="signature" />

    <!-- Allow an application to read and write the cache partition.
         @hide -->
    <permission android:name="android.permission.ACCESS_CACHE_FILESYSTEM"
        android:label="@string/permlab_cache_filesystem"
        android:description="@string/permdesc_cache_filesystem"
        android:protectionLevel="signature|system" />

    <!-- Must be required by default container service so that only
         the system can bind to it and use it to copy
         protected data to secure containers or files
         accessible to the system.
         @hide -->
    <permission android:name="android.permission.COPY_PROTECTED_DATA"
        android:label="@string/permlab_copyProtectedData"
        android:description="@string/permlab_copyProtectedData"
        android:protectionLevel="signature" />

    <!-- Internal permission protecting access to the encryption methods
        @hide
    -->
    <permission android:name="android.permission.CRYPT_KEEPER"
        android:protectionLevel="signature|system" />

    <!-- Allows an application to read historical network usage for
         specific networks and applications. @hide -->
    <permission android:name="android.permission.READ_NETWORK_USAGE_HISTORY"
        android:label="@string/permlab_readNetworkUsageHistory"
        android:description="@string/permdesc_readNetworkUsageHistory"
        android:protectionLevel="signature|system" />

    <!-- Allows an application to manage network policies (such as warning and disable
         limits) and to define application-specific rules. @hide -->
    <permission android:name="android.permission.MANAGE_NETWORK_POLICY"
        android:label="@string/permlab_manageNetworkPolicy"
        android:description="@string/permdesc_manageNetworkPolicy"
        android:protectionLevel="signature" />

    <!-- Allows an application to account its network traffic against other UIDs. Used
         by system services like download manager and media server. Not for use by
         third party apps. @hide -->
    <permission android:name="android.permission.MODIFY_NETWORK_ACCOUNTING"
        android:label="@string/permlab_modifyNetworkAccounting"
        android:description="@string/permdesc_modifyNetworkAccounting"
        android:protectionLevel="signature|system" />

    <!-- C2DM permission.
         @hide Used internally.
     -->
    <permission android:name="android.intent.category.MASTER_CLEAR.permission.C2D_MESSAGE"
          android:protectionLevel="signature" />
    <uses-permission android:name="android.intent.category.MASTER_CLEAR.permission.C2D_MESSAGE"/>

    <!-- @hide Package verifier needs to have this permission before the PackageManager will
         trust it to verify packages.
    -->
    <permission android:name="android.permission.PACKAGE_VERIFICATION_AGENT"
        android:label="@string/permlab_packageVerificationAgent"
        android:description="@string/permdesc_packageVerificationAgent"
        android:protectionLevel="signature|system" />

    <!-- Must be required by package verifier receiver, to ensure that only the
         system can interact with it.
         @hide
    -->
    <permission android:name="android.permission.BIND_PACKAGE_VERIFIER"
        android:label="@string/permlab_bindPackageVerifier"
        android:description="@string/permdesc_bindPackageVerifier"
        android:protectionLevel="signature" />

    <!-- Allows applications to access serial ports via the SerialManager.
         @hide -->
    <permission android:name="android.permission.SERIAL_PORT"
        android:label="@string/permlab_serialPort"
        android:description="@string/permdesc_serialPort"
        android:protectionLevel="normal" />

    <!-- Allows the holder to access content providers from outside an ApplicationThread.
         This permission is enforced by the ActivityManagerService on the corresponding APIs,
         in particular ActivityManagerService#getContentProviderExternal(String) and
         ActivityManagerService#removeContentProviderExternal(String).
         @hide
    -->
    <permission android:name="android.permission.ACCESS_CONTENT_PROVIDERS_EXTERNALLY"
        android:label="@string/permlab_accessContentProvidersExternally"
        android:description="@string/permdesc_accessContentProvidersExternally"
        android:protectionLevel="signature" />
    <!-- Allows an application to hold an UpdateLock, recommending that a headless
         OTA reboot *not* occur while the lock is held.
         @hide -->
    <permission android:name="android.permission.UPDATE_LOCK"
        android:label="@string/permlab_updateLock"
        android:description="@string/permdesc_updateLock"
        android:protectionLevel="signatureOrSystem" />

    <!-- The system process is explicitly the only one allowed to launch the
         confirmation UI for full backup/restore -->
    <uses-permission android:name="android.permission.CONFIRM_FULL_BACKUP"/>

    <application android:process="system"
                 android:persistent="true"
                 android:hasCode="false"
                 android:label="@string/android_system_label"
                 android:allowClearUserData="false"
                 android:backupAgent="com.android.server.SystemBackupAgent"
                 android:killAfterRestore="false"
                 android:icon="@drawable/ic_launcher_android"
                 android:supportsRtl="true">
        <activity android:name="com.android.internal.app.ChooserActivity"
                android:theme="@style/Theme.Holo.Dialog.Alert"
                android:finishOnCloseSystemDialogs="true"
                android:excludeFromRecents="true"
                android:multiprocess="true">
            <intent-filter>
                <action android:name="android.intent.action.CHOOSER" />
                <category android:name="android.intent.category.DEFAULT" />
            </intent-filter>
        </activity>
        <activity android:name="com.android.internal.app.HeavyWeightSwitcherActivity"
                android:theme="@style/Theme.Holo.Dialog"
                android:label="@string/heavy_weight_switcher_title"
                android:finishOnCloseSystemDialogs="true"
                android:excludeFromRecents="true"
                android:process=":ui">
        </activity>
        <activity android:name="com.android.internal.app.PlatLogoActivity"
                android:theme="@style/Theme.Wallpaper.NoTitleBar.Fullscreen"
                android:process=":ui">
        </activity>
        <activity android:name="com.android.internal.app.DisableCarModeActivity"
                android:theme="@style/Theme.NoDisplay"
                android:excludeFromRecents="true"
                android:process=":ui">
        </activity>

        <activity android:name="android.accounts.ChooseAccountActivity"
                android:excludeFromRecents="true"
                android:exported="true"
                android:theme="@android:style/Theme.Holo.Dialog"
                android:label="@string/choose_account_label"
                android:process=":ui">
        </activity>

        <activity android:name="android.accounts.ChooseTypeAndAccountActivity"
                android:excludeFromRecents="true"
                android:exported="true"
                android:theme="@android:style/Theme.Holo.Dialog"
                android:label="@string/choose_account_label"
                android:process=":ui">
        </activity>

        <activity android:name="android.accounts.ChooseAccountTypeActivity"
                android:excludeFromRecents="true"
                android:theme="@android:style/Theme.Holo.DialogWhenLarge.NoActionBar"
                android:label="@string/choose_account_label"
                android:process=":ui">
        </activity>

        <activity android:name="android.accounts.GrantCredentialsPermissionActivity"
                android:excludeFromRecents="true"
                android:exported="true"
                android:theme="@android:style/Theme.Holo.DialogWhenLarge"
                android:process=":ui">
        </activity>

        <activity android:name="android.content.SyncActivityTooManyDeletes"
               android:theme="@android:style/Theme.Holo.Dialog"
               android:label="@string/sync_too_many_deletes"
               android:process=":ui">
        </activity>

        <activity android:name="com.android.server.ShutdownActivity"
            android:permission="android.permission.SHUTDOWN"
            android:excludeFromRecents="true">
            <intent-filter>
                <action android:name="android.intent.action.ACTION_REQUEST_SHUTDOWN" />
                <category android:name="android.intent.category.DEFAULT" />
            </intent-filter>
            <intent-filter>
                <action android:name="android.intent.action.REBOOT" />
                <category android:name="android.intent.category.DEFAULT" />
            </intent-filter>
        </activity>

        <activity android:name="com.android.internal.app.NetInitiatedActivity"
                android:theme="@style/Theme.Holo.Dialog.Alert"
                android:excludeFromRecents="true"
                android:process=":ui">
        </activity>

        <receiver android:name="com.android.server.BootReceiver" >
            <intent-filter>
                <action android:name="android.intent.action.BOOT_COMPLETED" />
            </intent-filter>
        </receiver>

<<<<<<< HEAD
=======
        <receiver android:name="com.android.server.updates.CertPinInstallReceiver" >
            <intent-filter>
                <action android:name="android.intent.action.UPDATE_PINS" />
            </intent-filter>
        </receiver>

        <receiver android:name="com.android.server.updates.SmsShortCodesInstallReceiver" >
            <intent-filter>
                <action android:name="android.intent.action.UPDATE_SMS_SHORT_CODES" />
            </intent-filter>
        </receiver>

>>>>>>> 925a659d
        <receiver android:name="com.android.server.MasterClearReceiver"
            android:permission="android.permission.MASTER_CLEAR"
            android:priority="100" >
            <intent-filter>
                <!-- For Checkin, Settings, etc.: action=MASTER_CLEAR -->
                <action android:name="android.intent.action.MASTER_CLEAR" />

                <!-- MCS always uses REMOTE_INTENT: category=MASTER_CLEAR -->
                <action android:name="com.google.android.c2dm.intent.RECEIVE" />
                <category android:name="android.intent.category.MASTER_CLEAR" />
            </intent-filter>
        </receiver>

        <service android:name="com.android.internal.os.storage.ExternalStorageFormatter"
            android:permission="android.permission.MASTER_CLEAR"
            android:exported="true" />

    </application>

</manifest><|MERGE_RESOLUTION|>--- conflicted
+++ resolved
@@ -2146,8 +2146,6 @@
             </intent-filter>
         </receiver>
 
-<<<<<<< HEAD
-=======
         <receiver android:name="com.android.server.updates.CertPinInstallReceiver" >
             <intent-filter>
                 <action android:name="android.intent.action.UPDATE_PINS" />
@@ -2160,7 +2158,6 @@
             </intent-filter>
         </receiver>
 
->>>>>>> 925a659d
         <receiver android:name="com.android.server.MasterClearReceiver"
             android:permission="android.permission.MASTER_CLEAR"
             android:priority="100" >
