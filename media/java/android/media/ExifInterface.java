/*
 * Copyright (C) 2007 The Android Open Source Project
 *
 * Licensed under the Apache License, Version 2.0 (the "License");
 * you may not use this file except in compliance with the License.
 * You may obtain a copy of the License at
 *
 *      http://www.apache.org/licenses/LICENSE-2.0
 *
 * Unless required by applicable law or agreed to in writing, software
 * distributed under the License is distributed on an "AS IS" BASIS,
 * WITHOUT WARRANTIES OR CONDITIONS OF ANY KIND, either express or implied.
 * See the License for the specific language governing permissions and
 * limitations under the License.
 */

package android.media;

import android.annotation.NonNull;
import android.content.res.AssetManager;
import android.graphics.Bitmap;
import android.graphics.BitmapFactory;
import android.system.ErrnoException;
import android.system.Os;
import android.system.OsConstants;
import android.util.Log;
import android.util.Pair;
import android.annotation.IntDef;

import java.io.BufferedInputStream;
import java.io.ByteArrayInputStream;
import java.io.DataInputStream;
import java.io.DataInput;
import java.io.EOFException;
import java.io.File;
import java.io.FileDescriptor;
import java.io.FileInputStream;
import java.io.FileNotFoundException;
import java.io.FileOutputStream;
import java.io.FilterOutputStream;
import java.io.IOException;
import java.io.InputStream;
import java.io.OutputStream;
import java.nio.ByteBuffer;
import java.nio.ByteOrder;
import java.nio.charset.Charset;
import java.nio.charset.StandardCharsets;
import java.text.ParsePosition;
import java.text.SimpleDateFormat;
import java.util.Arrays;
import java.util.LinkedList;
import java.util.Date;
import java.util.HashMap;
import java.util.HashSet;
import java.util.Map;
import java.util.Set;
import java.util.TimeZone;
import java.util.regex.Matcher;
import java.util.regex.Pattern;
import java.lang.annotation.Retention;
import java.lang.annotation.RetentionPolicy;

import libcore.io.IoUtils;
import libcore.io.Streams;

/**
 * This is a class for reading and writing Exif tags in a JPEG file or a RAW image file.
 * <p>
 * Supported formats are: JPEG, DNG, CR2, NEF, NRW, ARW, RW2, ORF, PEF, SRW and RAF.
 * <p>
 * Attribute mutation is supported for JPEG image files.
 */
public class ExifInterface {
    private static final String TAG = "ExifInterface";
    private static final boolean DEBUG = false;

    // The Exif tag names. See Tiff 6.0 Section 3 and Section 8.
    /** Type is String. */
    public static final String TAG_ARTIST = "Artist";
    /** Type is int. */
    public static final String TAG_BITS_PER_SAMPLE = "BitsPerSample";
    /** Type is int. */
    public static final String TAG_COMPRESSION = "Compression";
    /** Type is String. */
    public static final String TAG_COPYRIGHT = "Copyright";
    /** Type is String. */
    public static final String TAG_DATETIME = "DateTime";
    /** Type is String. */
    public static final String TAG_IMAGE_DESCRIPTION = "ImageDescription";
    /** Type is int. */
    public static final String TAG_IMAGE_LENGTH = "ImageLength";
    /** Type is int. */
    public static final String TAG_IMAGE_WIDTH = "ImageWidth";
    /** Type is int. */
    public static final String TAG_JPEG_INTERCHANGE_FORMAT = "JPEGInterchangeFormat";
    /** Type is int. */
    public static final String TAG_JPEG_INTERCHANGE_FORMAT_LENGTH = "JPEGInterchangeFormatLength";
    /** Type is String. */
    public static final String TAG_MAKE = "Make";
    /** Type is String. */
    public static final String TAG_MODEL = "Model";
    /** Type is int. */
    public static final String TAG_ORIENTATION = "Orientation";
    /** Type is int. */
    public static final String TAG_PHOTOMETRIC_INTERPRETATION = "PhotometricInterpretation";
    /** Type is int. */
    public static final String TAG_PLANAR_CONFIGURATION = "PlanarConfiguration";
    /** Type is rational. */
    public static final String TAG_PRIMARY_CHROMATICITIES = "PrimaryChromaticities";
    /** Type is rational. */
    public static final String TAG_REFERENCE_BLACK_WHITE = "ReferenceBlackWhite";
    /** Type is int. */
    public static final String TAG_RESOLUTION_UNIT = "ResolutionUnit";
    /** Type is int. */
    public static final String TAG_ROWS_PER_STRIP = "RowsPerStrip";
    /** Type is int. */
    public static final String TAG_SAMPLES_PER_PIXEL = "SamplesPerPixel";
    /** Type is String. */
    public static final String TAG_SOFTWARE = "Software";
    /** Type is int. */
    public static final String TAG_STRIP_BYTE_COUNTS = "StripByteCounts";
    /** Type is int. */
    public static final String TAG_STRIP_OFFSETS = "StripOffsets";
    /** Type is int. */
    public static final String TAG_TRANSFER_FUNCTION = "TransferFunction";
    /** Type is rational. */
    public static final String TAG_WHITE_POINT = "WhitePoint";
    /** Type is rational. */
    public static final String TAG_X_RESOLUTION = "XResolution";
    /** Type is rational. */
    public static final String TAG_Y_CB_CR_COEFFICIENTS = "YCbCrCoefficients";
    /** Type is int. */
    public static final String TAG_Y_CB_CR_POSITIONING = "YCbCrPositioning";
    /** Type is int. */
    public static final String TAG_Y_CB_CR_SUB_SAMPLING = "YCbCrSubSampling";
    /** Type is rational. */
    public static final String TAG_Y_RESOLUTION = "YResolution";
    /** Type is rational. */
    public static final String TAG_APERTURE_VALUE = "ApertureValue";
    /** Type is rational. */
    public static final String TAG_BRIGHTNESS_VALUE = "BrightnessValue";
    /** Type is String. */
    public static final String TAG_CFA_PATTERN = "CFAPattern";
    /** Type is int. */
    public static final String TAG_COLOR_SPACE = "ColorSpace";
    /** Type is String. */
    public static final String TAG_COMPONENTS_CONFIGURATION = "ComponentsConfiguration";
    /** Type is rational. */
    public static final String TAG_COMPRESSED_BITS_PER_PIXEL = "CompressedBitsPerPixel";
    /** Type is int. */
    public static final String TAG_CONTRAST = "Contrast";
    /** Type is int. */
    public static final String TAG_CUSTOM_RENDERED = "CustomRendered";
    /** Type is String. */
    public static final String TAG_DATETIME_DIGITIZED = "DateTimeDigitized";
    /** Type is String. */
    public static final String TAG_DATETIME_ORIGINAL = "DateTimeOriginal";
    /** Type is String. */
    public static final String TAG_DEVICE_SETTING_DESCRIPTION = "DeviceSettingDescription";
    /** Type is double. */
    public static final String TAG_DIGITAL_ZOOM_RATIO = "DigitalZoomRatio";
    /** Type is String. */
    public static final String TAG_EXIF_VERSION = "ExifVersion";
    /** Type is double. */
    public static final String TAG_EXPOSURE_BIAS_VALUE = "ExposureBiasValue";
    /** Type is rational. */
    public static final String TAG_EXPOSURE_INDEX = "ExposureIndex";
    /** Type is int. */
    public static final String TAG_EXPOSURE_MODE = "ExposureMode";
    /** Type is int. */
    public static final String TAG_EXPOSURE_PROGRAM = "ExposureProgram";
    /** Type is double. */
    public static final String TAG_EXPOSURE_TIME = "ExposureTime";
    /** Type is double. */
    public static final String TAG_F_NUMBER = "FNumber";
    /**
     * Type is double.
     *
     * @deprecated use {@link #TAG_F_NUMBER} instead
     */
    @Deprecated
    public static final String TAG_APERTURE = "FNumber";
    /** Type is String. */
    public static final String TAG_FILE_SOURCE = "FileSource";
    /** Type is int. */
    public static final String TAG_FLASH = "Flash";
    /** Type is rational. */
    public static final String TAG_FLASH_ENERGY = "FlashEnergy";
    /** Type is String. */
    public static final String TAG_FLASHPIX_VERSION = "FlashpixVersion";
    /** Type is rational. */
    public static final String TAG_FOCAL_LENGTH = "FocalLength";
    /** Type is int. */
    public static final String TAG_FOCAL_LENGTH_IN_35MM_FILM = "FocalLengthIn35mmFilm";
    /** Type is int. */
    public static final String TAG_FOCAL_PLANE_RESOLUTION_UNIT = "FocalPlaneResolutionUnit";
    /** Type is rational. */
    public static final String TAG_FOCAL_PLANE_X_RESOLUTION = "FocalPlaneXResolution";
    /** Type is rational. */
    public static final String TAG_FOCAL_PLANE_Y_RESOLUTION = "FocalPlaneYResolution";
    /** Type is int. */
    public static final String TAG_GAIN_CONTROL = "GainControl";
    /** Type is int. */
    public static final String TAG_ISO_SPEED_RATINGS = "ISOSpeedRatings";
    /**
     * Type is int.
     *
     * @deprecated use {@link #TAG_ISO_SPEED_RATINGS} instead
     */
    @Deprecated
    public static final String TAG_ISO = "ISOSpeedRatings";
    /** Type is String. */
    public static final String TAG_IMAGE_UNIQUE_ID = "ImageUniqueID";
    /** Type is int. */
    public static final String TAG_LIGHT_SOURCE = "LightSource";
    /** Type is String. */
    public static final String TAG_MAKER_NOTE = "MakerNote";
    /** Type is rational. */
    public static final String TAG_MAX_APERTURE_VALUE = "MaxApertureValue";
    /** Type is int. */
    public static final String TAG_METERING_MODE = "MeteringMode";
    /** Type is int. */
    public static final String TAG_NEW_SUBFILE_TYPE = "NewSubfileType";
    /** Type is String. */
    public static final String TAG_OECF = "OECF";
    /** Type is int. */
    public static final String TAG_PIXEL_X_DIMENSION = "PixelXDimension";
    /** Type is int. */
    public static final String TAG_PIXEL_Y_DIMENSION = "PixelYDimension";
    /** Type is String. */
    public static final String TAG_RELATED_SOUND_FILE = "RelatedSoundFile";
    /** Type is int. */
    public static final String TAG_SATURATION = "Saturation";
    /** Type is int. */
    public static final String TAG_SCENE_CAPTURE_TYPE = "SceneCaptureType";
    /** Type is String. */
    public static final String TAG_SCENE_TYPE = "SceneType";
    /** Type is int. */
    public static final String TAG_SENSING_METHOD = "SensingMethod";
    /** Type is int. */
    public static final String TAG_SHARPNESS = "Sharpness";
    /** Type is rational. */
    public static final String TAG_SHUTTER_SPEED_VALUE = "ShutterSpeedValue";
    /** Type is String. */
    public static final String TAG_SPATIAL_FREQUENCY_RESPONSE = "SpatialFrequencyResponse";
    /** Type is String. */
    public static final String TAG_SPECTRAL_SENSITIVITY = "SpectralSensitivity";
    /** Type is int. */
    public static final String TAG_SUBFILE_TYPE = "SubfileType";
    /** Type is String. */
    public static final String TAG_SUBSEC_TIME = "SubSecTime";
    /**
     * Type is String.
     *
     * @deprecated use {@link #TAG_SUBSEC_TIME_DIGITIZED} instead
     */
    public static final String TAG_SUBSEC_TIME_DIG = "SubSecTimeDigitized";
    /** Type is String. */
    public static final String TAG_SUBSEC_TIME_DIGITIZED = "SubSecTimeDigitized";
    /**
     * Type is String.
     *
     * @deprecated use {@link #TAG_SUBSEC_TIME_ORIGINAL} instead
     */
    public static final String TAG_SUBSEC_TIME_ORIG = "SubSecTimeOriginal";
    /** Type is String. */
    public static final String TAG_SUBSEC_TIME_ORIGINAL = "SubSecTimeOriginal";
    /** Type is int. */
    public static final String TAG_SUBJECT_AREA = "SubjectArea";
    /** Type is double. */
    public static final String TAG_SUBJECT_DISTANCE = "SubjectDistance";
    /** Type is int. */
    public static final String TAG_SUBJECT_DISTANCE_RANGE = "SubjectDistanceRange";
    /** Type is int. */
    public static final String TAG_SUBJECT_LOCATION = "SubjectLocation";
    /** Type is String. */
    public static final String TAG_USER_COMMENT = "UserComment";
    /** Type is int. */
    public static final String TAG_WHITE_BALANCE = "WhiteBalance";
    /**
     * The altitude (in meters) based on the reference in TAG_GPS_ALTITUDE_REF.
     * Type is rational.
     */
    public static final String TAG_GPS_ALTITUDE = "GPSAltitude";
    /**
     * 0 if the altitude is above sea level. 1 if the altitude is below sea
     * level. Type is int.
     */
    public static final String TAG_GPS_ALTITUDE_REF = "GPSAltitudeRef";
    /** Type is String. */
    public static final String TAG_GPS_AREA_INFORMATION = "GPSAreaInformation";
    /** Type is rational. */
    public static final String TAG_GPS_DOP = "GPSDOP";
    /** Type is String. */
    public static final String TAG_GPS_DATESTAMP = "GPSDateStamp";
    /** Type is rational. */
    public static final String TAG_GPS_DEST_BEARING = "GPSDestBearing";
    /** Type is String. */
    public static final String TAG_GPS_DEST_BEARING_REF = "GPSDestBearingRef";
    /** Type is rational. */
    public static final String TAG_GPS_DEST_DISTANCE = "GPSDestDistance";
    /** Type is String. */
    public static final String TAG_GPS_DEST_DISTANCE_REF = "GPSDestDistanceRef";
    /** Type is rational. */
    public static final String TAG_GPS_DEST_LATITUDE = "GPSDestLatitude";
    /** Type is String. */
    public static final String TAG_GPS_DEST_LATITUDE_REF = "GPSDestLatitudeRef";
    /** Type is rational. */
    public static final String TAG_GPS_DEST_LONGITUDE = "GPSDestLongitude";
    /** Type is String. */
    public static final String TAG_GPS_DEST_LONGITUDE_REF = "GPSDestLongitudeRef";
    /** Type is int. */
    public static final String TAG_GPS_DIFFERENTIAL = "GPSDifferential";
    /** Type is rational. */
    public static final String TAG_GPS_IMG_DIRECTION = "GPSImgDirection";
    /** Type is String. */
    public static final String TAG_GPS_IMG_DIRECTION_REF = "GPSImgDirectionRef";
    /** Type is rational. Format is "num1/denom1,num2/denom2,num3/denom3". */
    public static final String TAG_GPS_LATITUDE = "GPSLatitude";
    /** Type is String. */
    public static final String TAG_GPS_LATITUDE_REF = "GPSLatitudeRef";
    /** Type is rational. Format is "num1/denom1,num2/denom2,num3/denom3". */
    public static final String TAG_GPS_LONGITUDE = "GPSLongitude";
    /** Type is String. */
    public static final String TAG_GPS_LONGITUDE_REF = "GPSLongitudeRef";
    /** Type is String. */
    public static final String TAG_GPS_MAP_DATUM = "GPSMapDatum";
    /** Type is String. */
    public static final String TAG_GPS_MEASURE_MODE = "GPSMeasureMode";
    /** Type is String. Name of GPS processing method used for location finding. */
    public static final String TAG_GPS_PROCESSING_METHOD = "GPSProcessingMethod";
    /** Type is String. */
    public static final String TAG_GPS_SATELLITES = "GPSSatellites";
    /** Type is rational. */
    public static final String TAG_GPS_SPEED = "GPSSpeed";
    /** Type is String. */
    public static final String TAG_GPS_SPEED_REF = "GPSSpeedRef";
    /** Type is String. */
    public static final String TAG_GPS_STATUS = "GPSStatus";
    /** Type is String. Format is "hh:mm:ss". */
    public static final String TAG_GPS_TIMESTAMP = "GPSTimeStamp";
    /** Type is rational. */
    public static final String TAG_GPS_TRACK = "GPSTrack";
    /** Type is String. */
    public static final String TAG_GPS_TRACK_REF = "GPSTrackRef";
    /** Type is String. */
    public static final String TAG_GPS_VERSION_ID = "GPSVersionID";
    /** Type is String. */
    public static final String TAG_INTEROPERABILITY_INDEX = "InteroperabilityIndex";
    /** Type is int. */
    public static final String TAG_THUMBNAIL_IMAGE_LENGTH = "ThumbnailImageLength";
    /** Type is int. */
    public static final String TAG_THUMBNAIL_IMAGE_WIDTH = "ThumbnailImageWidth";
    /** Type is int. DNG Specification 1.4.0.0. Section 4 */
    public static final String TAG_DNG_VERSION = "DNGVersion";
    /** Type is int. DNG Specification 1.4.0.0. Section 4 */
    public static final String TAG_DEFAULT_CROP_SIZE = "DefaultCropSize";
    /** Type is undefined. See Olympus MakerNote tags in http://www.exiv2.org/tags-olympus.html. */
    public static final String TAG_ORF_THUMBNAIL_IMAGE = "ThumbnailImage";
    /** Type is int. See Olympus Camera Settings tags in http://www.exiv2.org/tags-olympus.html. */
    public static final String TAG_ORF_PREVIEW_IMAGE_START = "PreviewImageStart";
    /** Type is int. See Olympus Camera Settings tags in http://www.exiv2.org/tags-olympus.html. */
    public static final String TAG_ORF_PREVIEW_IMAGE_LENGTH = "PreviewImageLength";
    /** Type is int. See Olympus Image Processing tags in http://www.exiv2.org/tags-olympus.html. */
    public static final String TAG_ORF_ASPECT_FRAME = "AspectFrame";
    /**
     * Type is int. See PanasonicRaw tags in
     * http://www.sno.phy.queensu.ca/~phil/exiftool/TagNames/PanasonicRaw.html
     */
    public static final String TAG_RW2_SENSOR_BOTTOM_BORDER = "SensorBottomBorder";
    /**
     * Type is int. See PanasonicRaw tags in
     * http://www.sno.phy.queensu.ca/~phil/exiftool/TagNames/PanasonicRaw.html
     */
    public static final String TAG_RW2_SENSOR_LEFT_BORDER = "SensorLeftBorder";
    /**
     * Type is int. See PanasonicRaw tags in
     * http://www.sno.phy.queensu.ca/~phil/exiftool/TagNames/PanasonicRaw.html
     */
    public static final String TAG_RW2_SENSOR_RIGHT_BORDER = "SensorRightBorder";
    /**
     * Type is int. See PanasonicRaw tags in
     * http://www.sno.phy.queensu.ca/~phil/exiftool/TagNames/PanasonicRaw.html
     */
    public static final String TAG_RW2_SENSOR_TOP_BORDER = "SensorTopBorder";
    /**
     * Type is int. See PanasonicRaw tags in
     * http://www.sno.phy.queensu.ca/~phil/exiftool/TagNames/PanasonicRaw.html
     */
    public static final String TAG_RW2_ISO = "ISO";
    /**
     * Type is undefined. See PanasonicRaw tags in
     * http://www.sno.phy.queensu.ca/~phil/exiftool/TagNames/PanasonicRaw.html
     */
    public static final String TAG_RW2_JPG_FROM_RAW = "JpgFromRaw";

    /**
     * Private tags used for pointing the other IFD offsets.
     * The types of the following tags are int.
     * See JEITA CP-3451C Section 4.6.3: Exif-specific IFD.
     * For SubIFD, see Note 1 of Adobe PageMaker® 6.0 TIFF Technical Notes.
     */
    private static final String TAG_EXIF_IFD_POINTER = "ExifIFDPointer";
    private static final String TAG_GPS_INFO_IFD_POINTER = "GPSInfoIFDPointer";
    private static final String TAG_INTEROPERABILITY_IFD_POINTER = "InteroperabilityIFDPointer";
    private static final String TAG_SUB_IFD_POINTER = "SubIFDPointer";
    // Proprietary pointer tags used for ORF files.
    // See http://www.exiv2.org/tags-olympus.html
    private static final String TAG_ORF_CAMERA_SETTINGS_IFD_POINTER = "CameraSettingsIFDPointer";
    private static final String TAG_ORF_IMAGE_PROCESSING_IFD_POINTER = "ImageProcessingIFDPointer";

    // Private tags used for thumbnail information.
    private static final String TAG_HAS_THUMBNAIL = "HasThumbnail";
    private static final String TAG_THUMBNAIL_OFFSET = "ThumbnailOffset";
    private static final String TAG_THUMBNAIL_LENGTH = "ThumbnailLength";
    private static final String TAG_THUMBNAIL_DATA = "ThumbnailData";
    private static final int MAX_THUMBNAIL_SIZE = 512;

    // Constants used for the Orientation Exif tag.
    public static final int ORIENTATION_UNDEFINED = 0;
    public static final int ORIENTATION_NORMAL = 1;
    public static final int ORIENTATION_FLIP_HORIZONTAL = 2;  // left right reversed mirror
    public static final int ORIENTATION_ROTATE_180 = 3;
    public static final int ORIENTATION_FLIP_VERTICAL = 4;  // upside down mirror
    // flipped about top-left <--> bottom-right axis
    public static final int ORIENTATION_TRANSPOSE = 5;
    public static final int ORIENTATION_ROTATE_90 = 6;  // rotate 90 cw to right it
    // flipped about top-right <--> bottom-left axis
    public static final int ORIENTATION_TRANSVERSE = 7;
    public static final int ORIENTATION_ROTATE_270 = 8;  // rotate 270 to right it

    // Constants used for white balance
    public static final int WHITEBALANCE_AUTO = 0;
    public static final int WHITEBALANCE_MANUAL = 1;

    // Maximum size for checking file type signature (see image_type_recognition_lite.cc)
    private static final int SIGNATURE_CHECK_SIZE = 5000;

    private static final byte[] JPEG_SIGNATURE = new byte[] {(byte) 0xff, (byte) 0xd8, (byte) 0xff};
    private static final String RAF_SIGNATURE = "FUJIFILMCCD-RAW";
    private static final int RAF_OFFSET_TO_JPEG_IMAGE_OFFSET = 84;
    private static final int RAF_INFO_SIZE = 160;
    private static final int RAF_JPEG_LENGTH_VALUE_SIZE = 4;

    // See http://fileformats.archiveteam.org/wiki/Olympus_ORF
    private static final short ORF_SIGNATURE_1 = 0x4f52;
    private static final short ORF_SIGNATURE_2 = 0x5352;
    // There are two formats for Olympus Makernote Headers. Each has different identifiers and
    // offsets to the actual data.
    // See http://www.exiv2.org/makernote.html#R1
    private static final byte[] ORF_MAKER_NOTE_HEADER_1 = new byte[] {(byte) 0x4f, (byte) 0x4c,
            (byte) 0x59, (byte) 0x4d, (byte) 0x50, (byte) 0x00}; // "OLYMP\0"
    private static final byte[] ORF_MAKER_NOTE_HEADER_2 = new byte[] {(byte) 0x4f, (byte) 0x4c,
            (byte) 0x59, (byte) 0x4d, (byte) 0x50, (byte) 0x55, (byte) 0x53, (byte) 0x00,
            (byte) 0x49, (byte) 0x49}; // "OLYMPUS\0II"
    private static final int ORF_MAKER_NOTE_HEADER_1_SIZE = 8;
    private static final int ORF_MAKER_NOTE_HEADER_2_SIZE = 12;

    // See http://fileformats.archiveteam.org/wiki/RW2
    private static final short RW2_SIGNATURE = 0x0055;

    // See http://fileformats.archiveteam.org/wiki/Pentax_PEF
    private static final String PEF_SIGNATURE = "PENTAX";
    // See http://www.exiv2.org/makernote.html#R11
    private static final int PEF_MAKER_NOTE_SKIP_SIZE = 6;

    private static SimpleDateFormat sFormatter;

    // See Exchangeable image file format for digital still cameras: Exif version 2.2.
    // The following values are for parsing EXIF data area. There are tag groups in EXIF data area.
    // They are called "Image File Directory". They have multiple data formats to cover various
    // image metadata from GPS longitude to camera model name.

    // Types of Exif byte alignments (see JEITA CP-3451C Section 4.5.2)
    private static final short BYTE_ALIGN_II = 0x4949;  // II: Intel order
    private static final short BYTE_ALIGN_MM = 0x4d4d;  // MM: Motorola order

    // TIFF Header Fixed Constant (see JEITA CP-3451C Section 4.5.2)
    private static final byte START_CODE = 0x2a; // 42
    private static final int IFD_OFFSET = 8;

    // Formats for the value in IFD entry (See TIFF 6.0 Section 2, "Image File Directory".)
    private static final int IFD_FORMAT_BYTE = 1;
    private static final int IFD_FORMAT_STRING = 2;
    private static final int IFD_FORMAT_USHORT = 3;
    private static final int IFD_FORMAT_ULONG = 4;
    private static final int IFD_FORMAT_URATIONAL = 5;
    private static final int IFD_FORMAT_SBYTE = 6;
    private static final int IFD_FORMAT_UNDEFINED = 7;
    private static final int IFD_FORMAT_SSHORT = 8;
    private static final int IFD_FORMAT_SLONG = 9;
    private static final int IFD_FORMAT_SRATIONAL = 10;
    private static final int IFD_FORMAT_SINGLE = 11;
    private static final int IFD_FORMAT_DOUBLE = 12;
    // Format indicating a new IFD entry (See Adobe PageMaker® 6.0 TIFF Technical Notes, "New Tag")
    private static final int IFD_FORMAT_IFD = 13;
    // Names for the data formats for debugging purpose.
    private static final String[] IFD_FORMAT_NAMES = new String[] {
            "", "BYTE", "STRING", "USHORT", "ULONG", "URATIONAL", "SBYTE", "UNDEFINED", "SSHORT",
            "SLONG", "SRATIONAL", "SINGLE", "DOUBLE"
    };
    // Sizes of the components of each IFD value format
    private static final int[] IFD_FORMAT_BYTES_PER_FORMAT = new int[] {
            0, 1, 1, 2, 4, 8, 1, 1, 2, 4, 8, 4, 8, 1
    };
    private static final byte[] EXIF_ASCII_PREFIX = new byte[] {
            0x41, 0x53, 0x43, 0x49, 0x49, 0x0, 0x0, 0x0
    };

    /**
     * Constants used for Compression tag.
     * For Value 1, 2, 32773, see TIFF 6.0 Spec Section 3: Bilevel Images, Compression
     * For Value 6, see TIFF 6.0 Spec Section 22: JPEG Compression, Extensions to Existing Fields
     * For Value 7, 8, 34892, see DNG Specification 1.4.0.0. Section 3, Compression
     */
    private static final int DATA_UNCOMPRESSED = 1;
    private static final int DATA_HUFFMAN_COMPRESSED = 2;
    private static final int DATA_JPEG = 6;
    private static final int DATA_JPEG_COMPRESSED = 7;
    private static final int DATA_DEFLATE_ZIP = 8;
    private static final int DATA_PACK_BITS_COMPRESSED = 32773;
    private static final int DATA_LOSSY_JPEG = 34892;

    /**
     * Constants used for BitsPerSample tag.
     * For RGB, see TIFF 6.0 Spec Section 6, Differences from Palette Color Images
     * For Greyscale, see TIFF 6.0 Spec Section 4, Differences from Bilevel Images
     */
    private static final int[] BITS_PER_SAMPLE_RGB = new int[] { 8, 8, 8 };
    private static final int[] BITS_PER_SAMPLE_GREYSCALE_1 = new int[] { 4 };
    private static final int[] BITS_PER_SAMPLE_GREYSCALE_2 = new int[] { 8 };

    /**
     * Constants used for PhotometricInterpretation tag.
     * For White/Black, see Section 3, Color.
     * See TIFF 6.0 Spec Section 22, Minimum Requirements for TIFF with JPEG Compression.
     */
    private static final int PHOTOMETRIC_INTERPRETATION_WHITE_IS_ZERO = 0;
    private static final int PHOTOMETRIC_INTERPRETATION_BLACK_IS_ZERO = 1;
    private static final int PHOTOMETRIC_INTERPRETATION_RGB = 2;
    private static final int PHOTOMETRIC_INTERPRETATION_YCBCR = 6;

    /**
     * Constants used for NewSubfileType tag.
     * See TIFF 6.0 Spec Section 8
     * */
    private static final int ORIGINAL_RESOLUTION_IMAGE = 0;
    private static final int REDUCED_RESOLUTION_IMAGE = 1;

    // A class for indicating EXIF rational type.
    private static class Rational {
        public final long numerator;
        public final long denominator;

        private Rational(long numerator, long denominator) {
            // Handle erroneous case
            if (denominator == 0) {
                this.numerator = 0;
                this.denominator = 1;
                return;
            }
            this.numerator = numerator;
            this.denominator = denominator;
        }

        @Override
        public String toString() {
            return numerator + "/" + denominator;
        }

        public double calculate() {
            return (double) numerator / denominator;
        }
    }

    // A class for indicating EXIF attribute.
    private static class ExifAttribute {
        public final int format;
        public final int numberOfComponents;
        public final byte[] bytes;

        private ExifAttribute(int format, int numberOfComponents, byte[] bytes) {
            this.format = format;
            this.numberOfComponents = numberOfComponents;
            this.bytes = bytes;
        }

        public static ExifAttribute createUShort(int[] values, ByteOrder byteOrder) {
            final ByteBuffer buffer = ByteBuffer.wrap(
                    new byte[IFD_FORMAT_BYTES_PER_FORMAT[IFD_FORMAT_USHORT] * values.length]);
            buffer.order(byteOrder);
            for (int value : values) {
                buffer.putShort((short) value);
            }
            return new ExifAttribute(IFD_FORMAT_USHORT, values.length, buffer.array());
        }

        public static ExifAttribute createUShort(int value, ByteOrder byteOrder) {
            return createUShort(new int[] {value}, byteOrder);
        }

        public static ExifAttribute createULong(long[] values, ByteOrder byteOrder) {
            final ByteBuffer buffer = ByteBuffer.wrap(
                    new byte[IFD_FORMAT_BYTES_PER_FORMAT[IFD_FORMAT_ULONG] * values.length]);
            buffer.order(byteOrder);
            for (long value : values) {
                buffer.putInt((int) value);
            }
            return new ExifAttribute(IFD_FORMAT_ULONG, values.length, buffer.array());
        }

        public static ExifAttribute createULong(long value, ByteOrder byteOrder) {
            return createULong(new long[] {value}, byteOrder);
        }

        public static ExifAttribute createSLong(int[] values, ByteOrder byteOrder) {
            final ByteBuffer buffer = ByteBuffer.wrap(
                    new byte[IFD_FORMAT_BYTES_PER_FORMAT[IFD_FORMAT_SLONG] * values.length]);
            buffer.order(byteOrder);
            for (int value : values) {
                buffer.putInt(value);
            }
            return new ExifAttribute(IFD_FORMAT_SLONG, values.length, buffer.array());
        }

        public static ExifAttribute createSLong(int value, ByteOrder byteOrder) {
            return createSLong(new int[] {value}, byteOrder);
        }

        public static ExifAttribute createByte(String value) {
            // Exception for GPSAltitudeRef tag
            if (value.length() == 1 && value.charAt(0) >= '0' && value.charAt(0) <= '1') {
                final byte[] bytes = new byte[] { (byte) (value.charAt(0) - '0') };
                return new ExifAttribute(IFD_FORMAT_BYTE, bytes.length, bytes);
            }
            final byte[] ascii = value.getBytes(ASCII);
            return new ExifAttribute(IFD_FORMAT_BYTE, ascii.length, ascii);
        }

        public static ExifAttribute createString(String value) {
            final byte[] ascii = (value + '\0').getBytes(ASCII);
            return new ExifAttribute(IFD_FORMAT_STRING, ascii.length, ascii);
        }

        public static ExifAttribute createURational(Rational[] values, ByteOrder byteOrder) {
            final ByteBuffer buffer = ByteBuffer.wrap(
                    new byte[IFD_FORMAT_BYTES_PER_FORMAT[IFD_FORMAT_URATIONAL] * values.length]);
            buffer.order(byteOrder);
            for (Rational value : values) {
                buffer.putInt((int) value.numerator);
                buffer.putInt((int) value.denominator);
            }
            return new ExifAttribute(IFD_FORMAT_URATIONAL, values.length, buffer.array());
        }

        public static ExifAttribute createURational(Rational value, ByteOrder byteOrder) {
            return createURational(new Rational[] {value}, byteOrder);
        }

        public static ExifAttribute createSRational(Rational[] values, ByteOrder byteOrder) {
            final ByteBuffer buffer = ByteBuffer.wrap(
                    new byte[IFD_FORMAT_BYTES_PER_FORMAT[IFD_FORMAT_SRATIONAL] * values.length]);
            buffer.order(byteOrder);
            for (Rational value : values) {
                buffer.putInt((int) value.numerator);
                buffer.putInt((int) value.denominator);
            }
            return new ExifAttribute(IFD_FORMAT_SRATIONAL, values.length, buffer.array());
        }

        public static ExifAttribute createSRational(Rational value, ByteOrder byteOrder) {
            return createSRational(new Rational[] {value}, byteOrder);
        }

        public static ExifAttribute createDouble(double[] values, ByteOrder byteOrder) {
            final ByteBuffer buffer = ByteBuffer.wrap(
                    new byte[IFD_FORMAT_BYTES_PER_FORMAT[IFD_FORMAT_DOUBLE] * values.length]);
            buffer.order(byteOrder);
            for (double value : values) {
                buffer.putDouble(value);
            }
            return new ExifAttribute(IFD_FORMAT_DOUBLE, values.length, buffer.array());
        }

        public static ExifAttribute createDouble(double value, ByteOrder byteOrder) {
            return createDouble(new double[] {value}, byteOrder);
        }

        @Override
        public String toString() {
            return "(" + IFD_FORMAT_NAMES[format] + ", data length:" + bytes.length + ")";
        }

        private Object getValue(ByteOrder byteOrder) {
            try {
                ByteOrderedDataInputStream inputStream =
                        new ByteOrderedDataInputStream(bytes);
                inputStream.setByteOrder(byteOrder);
                switch (format) {
                    case IFD_FORMAT_BYTE:
                    case IFD_FORMAT_SBYTE: {
                        // Exception for GPSAltitudeRef tag
                        if (bytes.length == 1 && bytes[0] >= 0 && bytes[0] <= 1) {
                            return new String(new char[] { (char) (bytes[0] + '0') });
                        }
                        return new String(bytes, ASCII);
                    }
                    case IFD_FORMAT_UNDEFINED:
                    case IFD_FORMAT_STRING: {
                        int index = 0;
                        if (numberOfComponents >= EXIF_ASCII_PREFIX.length) {
                            boolean same = true;
                            for (int i = 0; i < EXIF_ASCII_PREFIX.length; ++i) {
                                if (bytes[i] != EXIF_ASCII_PREFIX[i]) {
                                    same = false;
                                    break;
                                }
                            }
                            if (same) {
                                index = EXIF_ASCII_PREFIX.length;
                            }
                        }

                        StringBuilder stringBuilder = new StringBuilder();
                        while (index < numberOfComponents) {
                            int ch = bytes[index];
                            if (ch == 0) {
                                break;
                            }
                            if (ch >= 32) {
                                stringBuilder.append((char) ch);
                            } else {
                                stringBuilder.append('?');
                            }
                            ++index;
                        }
                        return stringBuilder.toString();
                    }
                    case IFD_FORMAT_USHORT: {
                        final int[] values = new int[numberOfComponents];
                        for (int i = 0; i < numberOfComponents; ++i) {
                            values[i] = inputStream.readUnsignedShort();
                        }
                        return values;
                    }
                    case IFD_FORMAT_ULONG: {
                        final long[] values = new long[numberOfComponents];
                        for (int i = 0; i < numberOfComponents; ++i) {
                            values[i] = inputStream.readUnsignedInt();
                        }
                        return values;
                    }
                    case IFD_FORMAT_URATIONAL: {
                        final Rational[] values = new Rational[numberOfComponents];
                        for (int i = 0; i < numberOfComponents; ++i) {
                            final long numerator = inputStream.readUnsignedInt();
                            final long denominator = inputStream.readUnsignedInt();
                            values[i] = new Rational(numerator, denominator);
                        }
                        return values;
                    }
                    case IFD_FORMAT_SSHORT: {
                        final int[] values = new int[numberOfComponents];
                        for (int i = 0; i < numberOfComponents; ++i) {
                            values[i] = inputStream.readShort();
                        }
                        return values;
                    }
                    case IFD_FORMAT_SLONG: {
                        final int[] values = new int[numberOfComponents];
                        for (int i = 0; i < numberOfComponents; ++i) {
                            values[i] = inputStream.readInt();
                        }
                        return values;
                    }
                    case IFD_FORMAT_SRATIONAL: {
                        final Rational[] values = new Rational[numberOfComponents];
                        for (int i = 0; i < numberOfComponents; ++i) {
                            final long numerator = inputStream.readInt();
                            final long denominator = inputStream.readInt();
                            values[i] = new Rational(numerator, denominator);
                        }
                        return values;
                    }
                    case IFD_FORMAT_SINGLE: {
                        final double[] values = new double[numberOfComponents];
                        for (int i = 0; i < numberOfComponents; ++i) {
                            values[i] = inputStream.readFloat();
                        }
                        return values;
                    }
                    case IFD_FORMAT_DOUBLE: {
                        final double[] values = new double[numberOfComponents];
                        for (int i = 0; i < numberOfComponents; ++i) {
                            values[i] = inputStream.readDouble();
                        }
                        return values;
                    }
                    default:
                        return null;
                }
            } catch (IOException e) {
                Log.w(TAG, "IOException occurred during reading a value", e);
                return null;
            }
        }

        public double getDoubleValue(ByteOrder byteOrder) {
            Object value = getValue(byteOrder);
            if (value == null) {
                throw new NumberFormatException("NULL can't be converted to a double value");
            }
            if (value instanceof String) {
                return Double.parseDouble((String) value);
            }
            if (value instanceof long[]) {
                long[] array = (long[]) value;
                if (array.length == 1) {
                    return array[0];
                }
                throw new NumberFormatException("There are more than one component");
            }
            if (value instanceof int[]) {
                int[] array = (int[]) value;
                if (array.length == 1) {
                    return array[0];
                }
                throw new NumberFormatException("There are more than one component");
            }
            if (value instanceof double[]) {
                double[] array = (double[]) value;
                if (array.length == 1) {
                    return array[0];
                }
                throw new NumberFormatException("There are more than one component");
            }
            if (value instanceof Rational[]) {
                Rational[] array = (Rational[]) value;
                if (array.length == 1) {
                    return array[0].calculate();
                }
                throw new NumberFormatException("There are more than one component");
            }
            throw new NumberFormatException("Couldn't find a double value");
        }

        public int getIntValue(ByteOrder byteOrder) {
            Object value = getValue(byteOrder);
            if (value == null) {
                throw new NumberFormatException("NULL can't be converted to a integer value");
            }
            if (value instanceof String) {
                return Integer.parseInt((String) value);
            }
            if (value instanceof long[]) {
                long[] array = (long[]) value;
                if (array.length == 1) {
                    return (int) array[0];
                }
                throw new NumberFormatException("There are more than one component");
            }
            if (value instanceof int[]) {
                int[] array = (int[]) value;
                if (array.length == 1) {
                    return array[0];
                }
                throw new NumberFormatException("There are more than one component");
            }
            throw new NumberFormatException("Couldn't find a integer value");
        }

        public String getStringValue(ByteOrder byteOrder) {
            Object value = getValue(byteOrder);
            if (value == null) {
                return null;
            }
            if (value instanceof String) {
                return (String) value;
            }

            final StringBuilder stringBuilder = new StringBuilder();
            if (value instanceof long[]) {
                long[] array = (long[]) value;
                for (int i = 0; i < array.length; ++i) {
                    stringBuilder.append(array[i]);
                    if (i + 1 != array.length) {
                        stringBuilder.append(",");
                    }
                }
                return stringBuilder.toString();
            }
            if (value instanceof int[]) {
                int[] array = (int[]) value;
                for (int i = 0; i < array.length; ++i) {
                    stringBuilder.append(array[i]);
                    if (i + 1 != array.length) {
                        stringBuilder.append(",");
                    }
                }
                return stringBuilder.toString();
            }
            if (value instanceof double[]) {
                double[] array = (double[]) value;
                for (int i = 0; i < array.length; ++i) {
                    stringBuilder.append(array[i]);
                    if (i + 1 != array.length) {
                        stringBuilder.append(",");
                    }
                }
                return stringBuilder.toString();
            }
            if (value instanceof Rational[]) {
                Rational[] array = (Rational[]) value;
                for (int i = 0; i < array.length; ++i) {
                    stringBuilder.append(array[i].numerator);
                    stringBuilder.append('/');
                    stringBuilder.append(array[i].denominator);
                    if (i + 1 != array.length) {
                        stringBuilder.append(",");
                    }
                }
                return stringBuilder.toString();
            }
            return null;
        }

        public int size() {
            return IFD_FORMAT_BYTES_PER_FORMAT[format] * numberOfComponents;
        }
    }

    // A class for indicating EXIF tag.
    private static class ExifTag {
        public final int number;
        public final String name;
        public final int primaryFormat;
        public final int secondaryFormat;

        private ExifTag(String name, int number, int format) {
            this.name = name;
            this.number = number;
            this.primaryFormat = format;
            this.secondaryFormat = -1;
        }

        private ExifTag(String name, int number, int primaryFormat, int secondaryFormat) {
            this.name = name;
            this.number = number;
            this.primaryFormat = primaryFormat;
            this.secondaryFormat = secondaryFormat;
        }
    }

    // Primary image IFD TIFF tags (See JEITA CP-3451C Section 4.6.8 Tag Support Levels)
    private static final ExifTag[] IFD_TIFF_TAGS = new ExifTag[] {
            // For below two, see TIFF 6.0 Spec Section 3: Bilevel Images.
            new ExifTag(TAG_NEW_SUBFILE_TYPE, 254, IFD_FORMAT_ULONG),
            new ExifTag(TAG_SUBFILE_TYPE, 255, IFD_FORMAT_ULONG),
            new ExifTag(TAG_IMAGE_WIDTH, 256, IFD_FORMAT_USHORT, IFD_FORMAT_ULONG),
            new ExifTag(TAG_IMAGE_LENGTH, 257, IFD_FORMAT_USHORT, IFD_FORMAT_ULONG),
            new ExifTag(TAG_BITS_PER_SAMPLE, 258, IFD_FORMAT_USHORT),
            new ExifTag(TAG_COMPRESSION, 259, IFD_FORMAT_USHORT),
            new ExifTag(TAG_PHOTOMETRIC_INTERPRETATION, 262, IFD_FORMAT_USHORT),
            new ExifTag(TAG_IMAGE_DESCRIPTION, 270, IFD_FORMAT_STRING),
            new ExifTag(TAG_MAKE, 271, IFD_FORMAT_STRING),
            new ExifTag(TAG_MODEL, 272, IFD_FORMAT_STRING),
            new ExifTag(TAG_STRIP_OFFSETS, 273, IFD_FORMAT_USHORT, IFD_FORMAT_ULONG),
            new ExifTag(TAG_ORIENTATION, 274, IFD_FORMAT_USHORT),
            new ExifTag(TAG_SAMPLES_PER_PIXEL, 277, IFD_FORMAT_USHORT),
            new ExifTag(TAG_ROWS_PER_STRIP, 278, IFD_FORMAT_USHORT, IFD_FORMAT_ULONG),
            new ExifTag(TAG_STRIP_BYTE_COUNTS, 279, IFD_FORMAT_USHORT, IFD_FORMAT_ULONG),
            new ExifTag(TAG_X_RESOLUTION, 282, IFD_FORMAT_URATIONAL),
            new ExifTag(TAG_Y_RESOLUTION, 283, IFD_FORMAT_URATIONAL),
            new ExifTag(TAG_PLANAR_CONFIGURATION, 284, IFD_FORMAT_USHORT),
            new ExifTag(TAG_RESOLUTION_UNIT, 296, IFD_FORMAT_USHORT),
            new ExifTag(TAG_TRANSFER_FUNCTION, 301, IFD_FORMAT_USHORT),
            new ExifTag(TAG_SOFTWARE, 305, IFD_FORMAT_STRING),
            new ExifTag(TAG_DATETIME, 306, IFD_FORMAT_STRING),
            new ExifTag(TAG_ARTIST, 315, IFD_FORMAT_STRING),
            new ExifTag(TAG_WHITE_POINT, 318, IFD_FORMAT_URATIONAL),
            new ExifTag(TAG_PRIMARY_CHROMATICITIES, 319, IFD_FORMAT_URATIONAL),
            // See Adobe PageMaker® 6.0 TIFF Technical Notes, Note 1.
            new ExifTag(TAG_SUB_IFD_POINTER, 330, IFD_FORMAT_ULONG),
            new ExifTag(TAG_JPEG_INTERCHANGE_FORMAT, 513, IFD_FORMAT_ULONG),
            new ExifTag(TAG_JPEG_INTERCHANGE_FORMAT_LENGTH, 514, IFD_FORMAT_ULONG),
            new ExifTag(TAG_Y_CB_CR_COEFFICIENTS, 529, IFD_FORMAT_URATIONAL),
            new ExifTag(TAG_Y_CB_CR_SUB_SAMPLING, 530, IFD_FORMAT_USHORT),
            new ExifTag(TAG_Y_CB_CR_POSITIONING, 531, IFD_FORMAT_USHORT),
            new ExifTag(TAG_REFERENCE_BLACK_WHITE, 532, IFD_FORMAT_URATIONAL),
            new ExifTag(TAG_COPYRIGHT, 33432, IFD_FORMAT_STRING),
            new ExifTag(TAG_EXIF_IFD_POINTER, 34665, IFD_FORMAT_ULONG),
            new ExifTag(TAG_GPS_INFO_IFD_POINTER, 34853, IFD_FORMAT_ULONG),
            // RW2 file tags
            // See http://www.sno.phy.queensu.ca/~phil/exiftool/TagNames/PanasonicRaw.html)
            new ExifTag(TAG_RW2_SENSOR_TOP_BORDER, 4, IFD_FORMAT_ULONG),
            new ExifTag(TAG_RW2_SENSOR_LEFT_BORDER, 5, IFD_FORMAT_ULONG),
            new ExifTag(TAG_RW2_SENSOR_BOTTOM_BORDER, 6, IFD_FORMAT_ULONG),
            new ExifTag(TAG_RW2_SENSOR_RIGHT_BORDER, 7, IFD_FORMAT_ULONG),
            new ExifTag(TAG_RW2_ISO, 23, IFD_FORMAT_USHORT),
            new ExifTag(TAG_RW2_JPG_FROM_RAW, 46, IFD_FORMAT_UNDEFINED)
    };

    // Primary image IFD Exif Private tags (See JEITA CP-3451C Section 4.6.8 Tag Support Levels)
    private static final ExifTag[] IFD_EXIF_TAGS = new ExifTag[] {
            new ExifTag(TAG_EXPOSURE_TIME, 33434, IFD_FORMAT_URATIONAL),
            new ExifTag(TAG_F_NUMBER, 33437, IFD_FORMAT_URATIONAL),
            new ExifTag(TAG_EXPOSURE_PROGRAM, 34850, IFD_FORMAT_USHORT),
            new ExifTag(TAG_SPECTRAL_SENSITIVITY, 34852, IFD_FORMAT_STRING),
            new ExifTag(TAG_ISO_SPEED_RATINGS, 34855, IFD_FORMAT_USHORT),
            new ExifTag(TAG_OECF, 34856, IFD_FORMAT_UNDEFINED),
            new ExifTag(TAG_EXIF_VERSION, 36864, IFD_FORMAT_STRING),
            new ExifTag(TAG_DATETIME_ORIGINAL, 36867, IFD_FORMAT_STRING),
            new ExifTag(TAG_DATETIME_DIGITIZED, 36868, IFD_FORMAT_STRING),
            new ExifTag(TAG_COMPONENTS_CONFIGURATION, 37121, IFD_FORMAT_UNDEFINED),
            new ExifTag(TAG_COMPRESSED_BITS_PER_PIXEL, 37122, IFD_FORMAT_URATIONAL),
            new ExifTag(TAG_SHUTTER_SPEED_VALUE, 37377, IFD_FORMAT_SRATIONAL),
            new ExifTag(TAG_APERTURE_VALUE, 37378, IFD_FORMAT_URATIONAL),
            new ExifTag(TAG_BRIGHTNESS_VALUE, 37379, IFD_FORMAT_SRATIONAL),
            new ExifTag(TAG_EXPOSURE_BIAS_VALUE, 37380, IFD_FORMAT_SRATIONAL),
            new ExifTag(TAG_MAX_APERTURE_VALUE, 37381, IFD_FORMAT_URATIONAL),
            new ExifTag(TAG_SUBJECT_DISTANCE, 37382, IFD_FORMAT_URATIONAL),
            new ExifTag(TAG_METERING_MODE, 37383, IFD_FORMAT_USHORT),
            new ExifTag(TAG_LIGHT_SOURCE, 37384, IFD_FORMAT_USHORT),
            new ExifTag(TAG_FLASH, 37385, IFD_FORMAT_USHORT),
            new ExifTag(TAG_FOCAL_LENGTH, 37386, IFD_FORMAT_URATIONAL),
            new ExifTag(TAG_SUBJECT_AREA, 37396, IFD_FORMAT_USHORT),
            new ExifTag(TAG_MAKER_NOTE, 37500, IFD_FORMAT_UNDEFINED),
            new ExifTag(TAG_USER_COMMENT, 37510, IFD_FORMAT_UNDEFINED),
            new ExifTag(TAG_SUBSEC_TIME, 37520, IFD_FORMAT_STRING),
            new ExifTag(TAG_SUBSEC_TIME_ORIG, 37521, IFD_FORMAT_STRING),
            new ExifTag(TAG_SUBSEC_TIME_DIG, 37522, IFD_FORMAT_STRING),
            new ExifTag(TAG_FLASHPIX_VERSION, 40960, IFD_FORMAT_UNDEFINED),
            new ExifTag(TAG_COLOR_SPACE, 40961, IFD_FORMAT_USHORT),
            new ExifTag(TAG_PIXEL_X_DIMENSION, 40962, IFD_FORMAT_USHORT, IFD_FORMAT_ULONG),
            new ExifTag(TAG_PIXEL_Y_DIMENSION, 40963, IFD_FORMAT_USHORT, IFD_FORMAT_ULONG),
            new ExifTag(TAG_RELATED_SOUND_FILE, 40964, IFD_FORMAT_STRING),
            new ExifTag(TAG_INTEROPERABILITY_IFD_POINTER, 40965, IFD_FORMAT_ULONG),
            new ExifTag(TAG_FLASH_ENERGY, 41483, IFD_FORMAT_URATIONAL),
            new ExifTag(TAG_SPATIAL_FREQUENCY_RESPONSE, 41484, IFD_FORMAT_UNDEFINED),
            new ExifTag(TAG_FOCAL_PLANE_X_RESOLUTION, 41486, IFD_FORMAT_URATIONAL),
            new ExifTag(TAG_FOCAL_PLANE_Y_RESOLUTION, 41487, IFD_FORMAT_URATIONAL),
            new ExifTag(TAG_FOCAL_PLANE_RESOLUTION_UNIT, 41488, IFD_FORMAT_USHORT),
            new ExifTag(TAG_SUBJECT_LOCATION, 41492, IFD_FORMAT_USHORT),
            new ExifTag(TAG_EXPOSURE_INDEX, 41493, IFD_FORMAT_URATIONAL),
            new ExifTag(TAG_SENSING_METHOD, 41495, IFD_FORMAT_USHORT),
            new ExifTag(TAG_FILE_SOURCE, 41728, IFD_FORMAT_UNDEFINED),
            new ExifTag(TAG_SCENE_TYPE, 41729, IFD_FORMAT_UNDEFINED),
            new ExifTag(TAG_CFA_PATTERN, 41730, IFD_FORMAT_UNDEFINED),
            new ExifTag(TAG_CUSTOM_RENDERED, 41985, IFD_FORMAT_USHORT),
            new ExifTag(TAG_EXPOSURE_MODE, 41986, IFD_FORMAT_USHORT),
            new ExifTag(TAG_WHITE_BALANCE, 41987, IFD_FORMAT_USHORT),
            new ExifTag(TAG_DIGITAL_ZOOM_RATIO, 41988, IFD_FORMAT_URATIONAL),
            new ExifTag(TAG_FOCAL_LENGTH_IN_35MM_FILM, 41989, IFD_FORMAT_USHORT),
            new ExifTag(TAG_SCENE_CAPTURE_TYPE, 41990, IFD_FORMAT_USHORT),
            new ExifTag(TAG_GAIN_CONTROL, 41991, IFD_FORMAT_USHORT),
            new ExifTag(TAG_CONTRAST, 41992, IFD_FORMAT_USHORT),
            new ExifTag(TAG_SATURATION, 41993, IFD_FORMAT_USHORT),
            new ExifTag(TAG_SHARPNESS, 41994, IFD_FORMAT_USHORT),
            new ExifTag(TAG_DEVICE_SETTING_DESCRIPTION, 41995, IFD_FORMAT_UNDEFINED),
            new ExifTag(TAG_SUBJECT_DISTANCE_RANGE, 41996, IFD_FORMAT_USHORT),
            new ExifTag(TAG_IMAGE_UNIQUE_ID, 42016, IFD_FORMAT_STRING),
            new ExifTag(TAG_DNG_VERSION, 50706, IFD_FORMAT_BYTE),
            new ExifTag(TAG_DEFAULT_CROP_SIZE, 50720, IFD_FORMAT_USHORT, IFD_FORMAT_ULONG)
    };

    // Primary image IFD GPS Info tags (See JEITA CP-3451C Section 4.6.8 Tag Support Levels)
    private static final ExifTag[] IFD_GPS_TAGS = new ExifTag[] {
            new ExifTag(TAG_GPS_VERSION_ID, 0, IFD_FORMAT_BYTE),
            new ExifTag(TAG_GPS_LATITUDE_REF, 1, IFD_FORMAT_STRING),
            new ExifTag(TAG_GPS_LATITUDE, 2, IFD_FORMAT_URATIONAL),
            new ExifTag(TAG_GPS_LONGITUDE_REF, 3, IFD_FORMAT_STRING),
            new ExifTag(TAG_GPS_LONGITUDE, 4, IFD_FORMAT_URATIONAL),
            new ExifTag(TAG_GPS_ALTITUDE_REF, 5, IFD_FORMAT_BYTE),
            new ExifTag(TAG_GPS_ALTITUDE, 6, IFD_FORMAT_URATIONAL),
            new ExifTag(TAG_GPS_TIMESTAMP, 7, IFD_FORMAT_URATIONAL),
            new ExifTag(TAG_GPS_SATELLITES, 8, IFD_FORMAT_STRING),
            new ExifTag(TAG_GPS_STATUS, 9, IFD_FORMAT_STRING),
            new ExifTag(TAG_GPS_MEASURE_MODE, 10, IFD_FORMAT_STRING),
            new ExifTag(TAG_GPS_DOP, 11, IFD_FORMAT_URATIONAL),
            new ExifTag(TAG_GPS_SPEED_REF, 12, IFD_FORMAT_STRING),
            new ExifTag(TAG_GPS_SPEED, 13, IFD_FORMAT_URATIONAL),
            new ExifTag(TAG_GPS_TRACK_REF, 14, IFD_FORMAT_STRING),
            new ExifTag(TAG_GPS_TRACK, 15, IFD_FORMAT_URATIONAL),
            new ExifTag(TAG_GPS_IMG_DIRECTION_REF, 16, IFD_FORMAT_STRING),
            new ExifTag(TAG_GPS_IMG_DIRECTION, 17, IFD_FORMAT_URATIONAL),
            new ExifTag(TAG_GPS_MAP_DATUM, 18, IFD_FORMAT_STRING),
            new ExifTag(TAG_GPS_DEST_LATITUDE_REF, 19, IFD_FORMAT_STRING),
            new ExifTag(TAG_GPS_DEST_LATITUDE, 20, IFD_FORMAT_URATIONAL),
            new ExifTag(TAG_GPS_DEST_LONGITUDE_REF, 21, IFD_FORMAT_STRING),
            new ExifTag(TAG_GPS_DEST_LONGITUDE, 22, IFD_FORMAT_URATIONAL),
            new ExifTag(TAG_GPS_DEST_BEARING_REF, 23, IFD_FORMAT_STRING),
            new ExifTag(TAG_GPS_DEST_BEARING, 24, IFD_FORMAT_URATIONAL),
            new ExifTag(TAG_GPS_DEST_DISTANCE_REF, 25, IFD_FORMAT_STRING),
            new ExifTag(TAG_GPS_DEST_DISTANCE, 26, IFD_FORMAT_URATIONAL),
            new ExifTag(TAG_GPS_PROCESSING_METHOD, 27, IFD_FORMAT_UNDEFINED),
            new ExifTag(TAG_GPS_AREA_INFORMATION, 28, IFD_FORMAT_UNDEFINED),
            new ExifTag(TAG_GPS_DATESTAMP, 29, IFD_FORMAT_STRING),
            new ExifTag(TAG_GPS_DIFFERENTIAL, 30, IFD_FORMAT_USHORT)
    };
    // Primary image IFD Interoperability tag (See JEITA CP-3451C Section 4.6.8 Tag Support Levels)
    private static final ExifTag[] IFD_INTEROPERABILITY_TAGS = new ExifTag[] {
            new ExifTag(TAG_INTEROPERABILITY_INDEX, 1, IFD_FORMAT_STRING)
    };
    // IFD Thumbnail tags (See JEITA CP-3451C Section 4.6.8 Tag Support Levels)
    private static final ExifTag[] IFD_THUMBNAIL_TAGS = new ExifTag[] {
            // For below two, see TIFF 6.0 Spec Section 3: Bilevel Images.
            new ExifTag(TAG_NEW_SUBFILE_TYPE, 254, IFD_FORMAT_ULONG),
            new ExifTag(TAG_SUBFILE_TYPE, 255, IFD_FORMAT_ULONG),
            new ExifTag(TAG_THUMBNAIL_IMAGE_WIDTH, 256, IFD_FORMAT_USHORT, IFD_FORMAT_ULONG),
            new ExifTag(TAG_THUMBNAIL_IMAGE_LENGTH, 257, IFD_FORMAT_USHORT, IFD_FORMAT_ULONG),
            new ExifTag(TAG_BITS_PER_SAMPLE, 258, IFD_FORMAT_USHORT),
            new ExifTag(TAG_COMPRESSION, 259, IFD_FORMAT_USHORT),
            new ExifTag(TAG_PHOTOMETRIC_INTERPRETATION, 262, IFD_FORMAT_USHORT),
            new ExifTag(TAG_IMAGE_DESCRIPTION, 270, IFD_FORMAT_STRING),
            new ExifTag(TAG_MAKE, 271, IFD_FORMAT_STRING),
            new ExifTag(TAG_MODEL, 272, IFD_FORMAT_STRING),
            new ExifTag(TAG_STRIP_OFFSETS, 273, IFD_FORMAT_USHORT, IFD_FORMAT_ULONG),
            new ExifTag(TAG_ORIENTATION, 274, IFD_FORMAT_USHORT),
            new ExifTag(TAG_SAMPLES_PER_PIXEL, 277, IFD_FORMAT_USHORT),
            new ExifTag(TAG_ROWS_PER_STRIP, 278, IFD_FORMAT_USHORT, IFD_FORMAT_ULONG),
            new ExifTag(TAG_STRIP_BYTE_COUNTS, 279, IFD_FORMAT_USHORT, IFD_FORMAT_ULONG),
            new ExifTag(TAG_X_RESOLUTION, 282, IFD_FORMAT_URATIONAL),
            new ExifTag(TAG_Y_RESOLUTION, 283, IFD_FORMAT_URATIONAL),
            new ExifTag(TAG_PLANAR_CONFIGURATION, 284, IFD_FORMAT_USHORT),
            new ExifTag(TAG_RESOLUTION_UNIT, 296, IFD_FORMAT_USHORT),
            new ExifTag(TAG_TRANSFER_FUNCTION, 301, IFD_FORMAT_USHORT),
            new ExifTag(TAG_SOFTWARE, 305, IFD_FORMAT_STRING),
            new ExifTag(TAG_DATETIME, 306, IFD_FORMAT_STRING),
            new ExifTag(TAG_ARTIST, 315, IFD_FORMAT_STRING),
            new ExifTag(TAG_WHITE_POINT, 318, IFD_FORMAT_URATIONAL),
            new ExifTag(TAG_PRIMARY_CHROMATICITIES, 319, IFD_FORMAT_URATIONAL),
            // See Adobe PageMaker® 6.0 TIFF Technical Notes, Note 1.
            new ExifTag(TAG_SUB_IFD_POINTER, 330, IFD_FORMAT_ULONG),
            new ExifTag(TAG_JPEG_INTERCHANGE_FORMAT, 513, IFD_FORMAT_ULONG),
            new ExifTag(TAG_JPEG_INTERCHANGE_FORMAT_LENGTH, 514, IFD_FORMAT_ULONG),
            new ExifTag(TAG_Y_CB_CR_COEFFICIENTS, 529, IFD_FORMAT_URATIONAL),
            new ExifTag(TAG_Y_CB_CR_SUB_SAMPLING, 530, IFD_FORMAT_USHORT),
            new ExifTag(TAG_Y_CB_CR_POSITIONING, 531, IFD_FORMAT_USHORT),
            new ExifTag(TAG_REFERENCE_BLACK_WHITE, 532, IFD_FORMAT_URATIONAL),
            new ExifTag(TAG_COPYRIGHT, 33432, IFD_FORMAT_STRING),
            new ExifTag(TAG_EXIF_IFD_POINTER, 34665, IFD_FORMAT_ULONG),
            new ExifTag(TAG_GPS_INFO_IFD_POINTER, 34853, IFD_FORMAT_ULONG),
            new ExifTag(TAG_DNG_VERSION, 50706, IFD_FORMAT_BYTE),
            new ExifTag(TAG_DEFAULT_CROP_SIZE, 50720, IFD_FORMAT_USHORT, IFD_FORMAT_ULONG)
    };

    // RAF file tag (See piex.cc line 372)
    private static final ExifTag TAG_RAF_IMAGE_SIZE =
            new ExifTag(TAG_STRIP_OFFSETS, 273, IFD_FORMAT_USHORT);

    // ORF file tags (See http://www.exiv2.org/tags-olympus.html)
    private static final ExifTag[] ORF_MAKER_NOTE_TAGS = new ExifTag[] {
            new ExifTag(TAG_ORF_THUMBNAIL_IMAGE, 256, IFD_FORMAT_UNDEFINED),
            new ExifTag(TAG_ORF_CAMERA_SETTINGS_IFD_POINTER, 8224, IFD_FORMAT_ULONG),
            new ExifTag(TAG_ORF_IMAGE_PROCESSING_IFD_POINTER, 8256, IFD_FORMAT_ULONG)
    };
    private static final ExifTag[] ORF_CAMERA_SETTINGS_TAGS = new ExifTag[] {
            new ExifTag(TAG_ORF_PREVIEW_IMAGE_START, 257, IFD_FORMAT_ULONG),
            new ExifTag(TAG_ORF_PREVIEW_IMAGE_LENGTH, 258, IFD_FORMAT_ULONG)
    };
    private static final ExifTag[] ORF_IMAGE_PROCESSING_TAGS = new ExifTag[] {
            new ExifTag(TAG_ORF_ASPECT_FRAME, 4371, IFD_FORMAT_USHORT)
    };
    // PEF file tag (See http://www.sno.phy.queensu.ca/~phil/exiftool/TagNames/Pentax.html)
    private static final ExifTag[] PEF_TAGS = new ExifTag[] {
            new ExifTag(TAG_COLOR_SPACE, 55, IFD_FORMAT_USHORT)
    };

    // See JEITA CP-3451C Section 4.6.3: Exif-specific IFD.
    // The following values are used for indicating pointers to the other Image File Directories.

    // Indices of Exif Ifd tag groups
    /** @hide */
    @Retention(RetentionPolicy.SOURCE)
    @IntDef({IFD_TYPE_PRIMARY, IFD_TYPE_EXIF, IFD_TYPE_GPS, IFD_TYPE_INTEROPERABILITY,
            IFD_TYPE_THUMBNAIL, IFD_TYPE_PREVIEW, IFD_TYPE_ORF_MAKER_NOTE,
            IFD_TYPE_ORF_CAMERA_SETTINGS, IFD_TYPE_ORF_IMAGE_PROCESSING, IFD_TYPE_PEF})
    public @interface IfdType {}

    private static final int IFD_TYPE_PRIMARY = 0;
    private static final int IFD_TYPE_EXIF = 1;
    private static final int IFD_TYPE_GPS = 2;
    private static final int IFD_TYPE_INTEROPERABILITY = 3;
    private static final int IFD_TYPE_THUMBNAIL = 4;
    private static final int IFD_TYPE_PREVIEW = 5;
    private static final int IFD_TYPE_ORF_MAKER_NOTE = 6;
    private static final int IFD_TYPE_ORF_CAMERA_SETTINGS = 7;
    private static final int IFD_TYPE_ORF_IMAGE_PROCESSING = 8;
    private static final int IFD_TYPE_PEF = 9;

    // List of Exif tag groups
    private static final ExifTag[][] EXIF_TAGS = new ExifTag[][] {
            IFD_TIFF_TAGS, IFD_EXIF_TAGS, IFD_GPS_TAGS, IFD_INTEROPERABILITY_TAGS,
            IFD_THUMBNAIL_TAGS, IFD_TIFF_TAGS, ORF_MAKER_NOTE_TAGS, ORF_CAMERA_SETTINGS_TAGS,
            ORF_IMAGE_PROCESSING_TAGS, PEF_TAGS
    };
    // List of tags for pointing to the other image file directory offset.
    private static final ExifTag[] EXIF_POINTER_TAGS = new ExifTag[] {
            new ExifTag(TAG_SUB_IFD_POINTER, 330, IFD_FORMAT_ULONG),
            new ExifTag(TAG_EXIF_IFD_POINTER, 34665, IFD_FORMAT_ULONG),
            new ExifTag(TAG_GPS_INFO_IFD_POINTER, 34853, IFD_FORMAT_ULONG),
            new ExifTag(TAG_INTEROPERABILITY_IFD_POINTER, 40965, IFD_FORMAT_ULONG),
            new ExifTag(TAG_ORF_CAMERA_SETTINGS_IFD_POINTER, 8224, IFD_FORMAT_BYTE),
            new ExifTag(TAG_ORF_IMAGE_PROCESSING_IFD_POINTER, 8256, IFD_FORMAT_BYTE)
    };

    // Tags for indicating the thumbnail offset and length
    private static final ExifTag JPEG_INTERCHANGE_FORMAT_TAG =
            new ExifTag(TAG_JPEG_INTERCHANGE_FORMAT, 513, IFD_FORMAT_ULONG);
    private static final ExifTag JPEG_INTERCHANGE_FORMAT_LENGTH_TAG =
            new ExifTag(TAG_JPEG_INTERCHANGE_FORMAT_LENGTH, 514, IFD_FORMAT_ULONG);

    // Mappings from tag number to tag name and each item represents one IFD tag group.
    private static final HashMap[] sExifTagMapsForReading = new HashMap[EXIF_TAGS.length];
    // Mappings from tag name to tag number and each item represents one IFD tag group.
    private static final HashMap[] sExifTagMapsForWriting = new HashMap[EXIF_TAGS.length];
    private static final HashSet<String> sTagSetForCompatibility = new HashSet<>(Arrays.asList(
            TAG_F_NUMBER, TAG_DIGITAL_ZOOM_RATIO, TAG_EXPOSURE_TIME, TAG_SUBJECT_DISTANCE,
            TAG_GPS_TIMESTAMP));
    // Mappings from tag number to IFD type for pointer tags.
    private static final HashMap sExifPointerTagMap = new HashMap();

    // See JPEG File Interchange Format Version 1.02.
    // The following values are defined for handling JPEG streams. In this implementation, we are
    // not only getting information from EXIF but also from some JPEG special segments such as
    // MARKER_COM for user comment and MARKER_SOFx for image width and height.

    private static final Charset ASCII = Charset.forName("US-ASCII");
    // Identifier for EXIF APP1 segment in JPEG
    private static final byte[] IDENTIFIER_EXIF_APP1 = "Exif\0\0".getBytes(ASCII);
    // JPEG segment markers, that each marker consumes two bytes beginning with 0xff and ending with
    // the indicator. There is no SOF4, SOF8, SOF16 markers in JPEG and SOFx markers indicates start
    // of frame(baseline DCT) and the image size info exists in its beginning part.
    private static final byte MARKER = (byte) 0xff;
    private static final byte MARKER_SOI = (byte) 0xd8;
    private static final byte MARKER_SOF0 = (byte) 0xc0;
    private static final byte MARKER_SOF1 = (byte) 0xc1;
    private static final byte MARKER_SOF2 = (byte) 0xc2;
    private static final byte MARKER_SOF3 = (byte) 0xc3;
    private static final byte MARKER_SOF5 = (byte) 0xc5;
    private static final byte MARKER_SOF6 = (byte) 0xc6;
    private static final byte MARKER_SOF7 = (byte) 0xc7;
    private static final byte MARKER_SOF9 = (byte) 0xc9;
    private static final byte MARKER_SOF10 = (byte) 0xca;
    private static final byte MARKER_SOF11 = (byte) 0xcb;
    private static final byte MARKER_SOF13 = (byte) 0xcd;
    private static final byte MARKER_SOF14 = (byte) 0xce;
    private static final byte MARKER_SOF15 = (byte) 0xcf;
    private static final byte MARKER_SOS = (byte) 0xda;
    private static final byte MARKER_APP1 = (byte) 0xe1;
    private static final byte MARKER_COM = (byte) 0xfe;
    private static final byte MARKER_EOI = (byte) 0xd9;

    // Supported Image File Types
    private static final int IMAGE_TYPE_UNKNOWN = 0;
    private static final int IMAGE_TYPE_ARW = 1;
    private static final int IMAGE_TYPE_CR2 = 2;
    private static final int IMAGE_TYPE_DNG = 3;
    private static final int IMAGE_TYPE_JPEG = 4;
    private static final int IMAGE_TYPE_NEF = 5;
    private static final int IMAGE_TYPE_NRW = 6;
    private static final int IMAGE_TYPE_ORF = 7;
    private static final int IMAGE_TYPE_PEF = 8;
    private static final int IMAGE_TYPE_RAF = 9;
    private static final int IMAGE_TYPE_RW2 = 10;
    private static final int IMAGE_TYPE_SRW = 11;

    static {
        sFormatter = new SimpleDateFormat("yyyy:MM:dd HH:mm:ss");
        sFormatter.setTimeZone(TimeZone.getTimeZone("UTC"));

        // Build up the hash tables to look up Exif tags for reading Exif tags.
        for (int ifdType = 0; ifdType < EXIF_TAGS.length; ++ifdType) {
            sExifTagMapsForReading[ifdType] = new HashMap();
            sExifTagMapsForWriting[ifdType] = new HashMap();
            for (ExifTag tag : EXIF_TAGS[ifdType]) {
                sExifTagMapsForReading[ifdType].put(tag.number, tag);
                sExifTagMapsForWriting[ifdType].put(tag.name, tag);
            }
        }

        // Build up the hash table to look up Exif pointer tags.
        sExifPointerTagMap.put(EXIF_POINTER_TAGS[0].number, IFD_TYPE_PREVIEW); // 330
        sExifPointerTagMap.put(EXIF_POINTER_TAGS[1].number, IFD_TYPE_EXIF); // 34665
        sExifPointerTagMap.put(EXIF_POINTER_TAGS[2].number, IFD_TYPE_GPS); // 34853
        sExifPointerTagMap.put(EXIF_POINTER_TAGS[3].number, IFD_TYPE_INTEROPERABILITY); // 40965
        sExifPointerTagMap.put(EXIF_POINTER_TAGS[4].number, IFD_TYPE_ORF_CAMERA_SETTINGS); // 8224
        sExifPointerTagMap.put(EXIF_POINTER_TAGS[5].number, IFD_TYPE_ORF_IMAGE_PROCESSING); // 8256
    }

    private final String mFilename;
    private final FileDescriptor mSeekableFileDescriptor;
    private final AssetManager.AssetInputStream mAssetInputStream;
    private final boolean mIsInputStream;
    private int mMimeType;
    private final HashMap[] mAttributes = new HashMap[EXIF_TAGS.length];
    private ByteOrder mExifByteOrder = ByteOrder.BIG_ENDIAN;
    private boolean mHasThumbnail;
    // The following values used for indicating a thumbnail position.
    private int mThumbnailOffset;
    private int mThumbnailLength;
    private byte[] mThumbnailBytes;
<<<<<<< HEAD
    private int mThumbnailCompression;
    private int mExifOffset;
    private int mOrfMakerNoteOffset;
    private int mOrfThumbnailOffset;
    private int mOrfThumbnailLength;
    private int mRw2JpgFromRawOffset;
=======
    private boolean mIsSupportedFile;
>>>>>>> 77a7787c

    // Pattern to check non zero timestamp
    private static final Pattern sNonZeroTimePattern = Pattern.compile(".*[1-9].*");
    // Pattern to check gps timestamp
    private static final Pattern sGpsTimestampPattern =
            Pattern.compile("^([0-9][0-9]):([0-9][0-9]):([0-9][0-9])$");

    /**
     * Reads Exif tags from the specified image file.
     */
    public ExifInterface(String filename) throws IOException {
        if (filename == null) {
            throw new IllegalArgumentException("filename cannot be null");
        }
        FileInputStream in = null;
        mAssetInputStream = null;
        mFilename = filename;
        mIsInputStream = false;
        try {
            in = new FileInputStream(filename);
            if (isSeekableFD(in.getFD())) {
                mSeekableFileDescriptor = in.getFD();
            } else {
                mSeekableFileDescriptor = null;
            }
            loadAttributes(in);
        } finally {
            IoUtils.closeQuietly(in);
        }
    }

    /**
     * Reads Exif tags from the specified image file descriptor. Attribute mutation is supported
     * for writable and seekable file descriptors only. This constructor will not rewind the offset
     * of the given file descriptor. Developers should close the file descriptor after use.
     */
    public ExifInterface(FileDescriptor fileDescriptor) throws IOException {
        if (fileDescriptor == null) {
            throw new IllegalArgumentException("fileDescriptor cannot be null");
        }
        mAssetInputStream = null;
        mFilename = null;
        if (isSeekableFD(fileDescriptor)) {
            mSeekableFileDescriptor = fileDescriptor;
            // Keep the original file descriptor in order to save attributes when it's seekable.
            // Otherwise, just close the given file descriptor after reading it because the save
            // feature won't be working.
            try {
                fileDescriptor = Os.dup(fileDescriptor);
            } catch (ErrnoException e) {
                throw e.rethrowAsIOException();
            }
        } else {
            mSeekableFileDescriptor = null;
        }
        mIsInputStream = false;
        FileInputStream in = null;
        try {
            in = new FileInputStream(fileDescriptor);
            loadAttributes(in);
        } finally {
            IoUtils.closeQuietly(in);
        }
    }

    /**
     * Reads Exif tags from the specified image input stream. Attribute mutation is not supported
     * for input streams. The given input stream will proceed its current position. Developers
     * should close the input stream after use.
     */
    public ExifInterface(InputStream inputStream) throws IOException {
        if (inputStream == null) {
            throw new IllegalArgumentException("inputStream cannot be null");
        }
        mFilename = null;
        if (inputStream instanceof AssetManager.AssetInputStream) {
            mAssetInputStream = (AssetManager.AssetInputStream) inputStream;
            mSeekableFileDescriptor = null;
        } else if (inputStream instanceof FileInputStream
                && isSeekableFD(((FileInputStream) inputStream).getFD())) {
            mAssetInputStream = null;
            mSeekableFileDescriptor = ((FileInputStream) inputStream).getFD();
        } else {
            mAssetInputStream = null;
            mSeekableFileDescriptor = null;
        }
        mIsInputStream = true;
        loadAttributes(inputStream);
    }

    /**
     * Returns the EXIF attribute of the specified tag or {@code null} if there is no such tag in
     * the image file.
     *
     * @param tag the name of the tag.
     */
    private ExifAttribute getExifAttribute(String tag) {
        // Retrieves all tag groups. The value from primary image tag group has a higher priority
        // than the value from the thumbnail tag group if there are more than one candidates.
        for (int i = 0; i < EXIF_TAGS.length; ++i) {
            Object value = mAttributes[i].get(tag);
            if (value != null) {
                return (ExifAttribute) value;
            }
        }
        return null;
    }

    /**
     * Returns the value of the specified tag or {@code null} if there
     * is no such tag in the image file.
     *
     * @param tag the name of the tag.
     */
    public String getAttribute(String tag) {
        ExifAttribute attribute = getExifAttribute(tag);
        if (attribute != null) {
            if (!sTagSetForCompatibility.contains(tag)) {
                return attribute.getStringValue(mExifByteOrder);
            }
            if (tag.equals(TAG_GPS_TIMESTAMP)) {
                // Convert the rational values to the custom formats for backwards compatibility.
                if (attribute.format != IFD_FORMAT_URATIONAL
                        && attribute.format != IFD_FORMAT_SRATIONAL) {
                    return null;
                }
                Rational[] array = (Rational[]) attribute.getValue(mExifByteOrder);
                if (array.length != 3) {
                    return null;
                }
                return String.format("%02d:%02d:%02d",
                        (int) ((float) array[0].numerator / array[0].denominator),
                        (int) ((float) array[1].numerator / array[1].denominator),
                        (int) ((float) array[2].numerator / array[2].denominator));
            }
            try {
                return Double.toString(attribute.getDoubleValue(mExifByteOrder));
            } catch (NumberFormatException e) {
                return null;
            }
        }
        return null;
    }

    /**
     * Returns the integer value of the specified tag. If there is no such tag
     * in the image file or the value cannot be parsed as integer, return
     * <var>defaultValue</var>.
     *
     * @param tag the name of the tag.
     * @param defaultValue the value to return if the tag is not available.
     */
    public int getAttributeInt(String tag, int defaultValue) {
        ExifAttribute exifAttribute = getExifAttribute(tag);
        if (exifAttribute == null) {
            return defaultValue;
        }

        try {
            return exifAttribute.getIntValue(mExifByteOrder);
        } catch (NumberFormatException e) {
            return defaultValue;
        }
    }

    /**
     * Returns the double value of the tag that is specified as rational or contains a
     * double-formatted value. If there is no such tag in the image file or the value cannot be
     * parsed as double, return <var>defaultValue</var>.
     *
     * @param tag the name of the tag.
     * @param defaultValue the value to return if the tag is not available.
     */
    public double getAttributeDouble(String tag, double defaultValue) {
        ExifAttribute exifAttribute = getExifAttribute(tag);
        if (exifAttribute == null) {
            return defaultValue;
        }

        try {
            return exifAttribute.getDoubleValue(mExifByteOrder);
        } catch (NumberFormatException e) {
            return defaultValue;
        }
    }

    /**
     * Set the value of the specified tag.
     *
     * @param tag the name of the tag.
     * @param value the value of the tag.
     */
    public void setAttribute(String tag, String value) {
        // Convert the given value to rational values for backwards compatibility.
        if (value != null && sTagSetForCompatibility.contains(tag)) {
            if (tag.equals(TAG_GPS_TIMESTAMP)) {
                Matcher m = sGpsTimestampPattern.matcher(value);
                if (!m.find()) {
                    Log.w(TAG, "Invalid value for " + tag + " : " + value);
                    return;
                }
                value = Integer.parseInt(m.group(1)) + "/1," + Integer.parseInt(m.group(2)) + "/1,"
                        + Integer.parseInt(m.group(3)) + "/1";
            } else {
                try {
                    double doubleValue = Double.parseDouble(value);
                    value = (long) (doubleValue * 10000L) + "/10000";
                } catch (NumberFormatException e) {
                    Log.w(TAG, "Invalid value for " + tag + " : " + value);
                    return;
                }
            }
        }

        for (int i = 0 ; i < EXIF_TAGS.length; ++i) {
            if (i == IFD_TYPE_THUMBNAIL && !mHasThumbnail) {
                continue;
            }
            final Object obj = sExifTagMapsForWriting[i].get(tag);
            if (obj != null) {
                if (value == null) {
                    mAttributes[i].remove(tag);
                    continue;
                }
                final ExifTag exifTag = (ExifTag) obj;
                Pair<Integer, Integer> guess = guessDataFormat(value);
                int dataFormat;
                if (exifTag.primaryFormat == guess.first || exifTag.primaryFormat == guess.second) {
                    dataFormat = exifTag.primaryFormat;
                } else if (exifTag.secondaryFormat != -1 && (exifTag.secondaryFormat == guess.first
                        || exifTag.secondaryFormat == guess.second)) {
                    dataFormat = exifTag.secondaryFormat;
                } else if (exifTag.primaryFormat == IFD_FORMAT_BYTE
                        || exifTag.primaryFormat == IFD_FORMAT_UNDEFINED
                        || exifTag.primaryFormat == IFD_FORMAT_STRING) {
                    dataFormat = exifTag.primaryFormat;
                } else {
                    Log.w(TAG, "Given tag (" + tag + ") value didn't match with one of expected "
                            + "formats: " + IFD_FORMAT_NAMES[exifTag.primaryFormat]
                            + (exifTag.secondaryFormat == -1 ? "" : ", "
                            + IFD_FORMAT_NAMES[exifTag.secondaryFormat]) + " (guess: "
                            + IFD_FORMAT_NAMES[guess.first] + (guess.second == -1 ? "" : ", "
                            + IFD_FORMAT_NAMES[guess.second]) + ")");
                    continue;
                }
                switch (dataFormat) {
                    case IFD_FORMAT_BYTE: {
                        mAttributes[i].put(tag, ExifAttribute.createByte(value));
                        break;
                    }
                    case IFD_FORMAT_UNDEFINED:
                    case IFD_FORMAT_STRING: {
                        mAttributes[i].put(tag, ExifAttribute.createString(value));
                        break;
                    }
                    case IFD_FORMAT_USHORT: {
                        final String[] values = value.split(",");
                        final int[] intArray = new int[values.length];
                        for (int j = 0; j < values.length; ++j) {
                            intArray[j] = Integer.parseInt(values[j]);
                        }
                        mAttributes[i].put(tag,
                                ExifAttribute.createUShort(intArray, mExifByteOrder));
                        break;
                    }
                    case IFD_FORMAT_SLONG: {
                        final String[] values = value.split(",");
                        final int[] intArray = new int[values.length];
                        for (int j = 0; j < values.length; ++j) {
                            intArray[j] = Integer.parseInt(values[j]);
                        }
                        mAttributes[i].put(tag,
                                ExifAttribute.createSLong(intArray, mExifByteOrder));
                        break;
                    }
                    case IFD_FORMAT_ULONG: {
                        final String[] values = value.split(",");
                        final long[] longArray = new long[values.length];
                        for (int j = 0; j < values.length; ++j) {
                            longArray[j] = Long.parseLong(values[j]);
                        }
                        mAttributes[i].put(tag,
                                ExifAttribute.createULong(longArray, mExifByteOrder));
                        break;
                    }
                    case IFD_FORMAT_URATIONAL: {
                        final String[] values = value.split(",");
                        final Rational[] rationalArray = new Rational[values.length];
                        for (int j = 0; j < values.length; ++j) {
                            final String[] numbers = values[j].split("/");
                            rationalArray[j] = new Rational(Long.parseLong(numbers[0]),
                                    Long.parseLong(numbers[1]));
                        }
                        mAttributes[i].put(tag,
                                ExifAttribute.createURational(rationalArray, mExifByteOrder));
                        break;
                    }
                    case IFD_FORMAT_SRATIONAL: {
                        final String[] values = value.split(",");
                        final Rational[] rationalArray = new Rational[values.length];
                        for (int j = 0; j < values.length; ++j) {
                            final String[] numbers = values[j].split("/");
                            rationalArray[j] = new Rational(Long.parseLong(numbers[0]),
                                    Long.parseLong(numbers[1]));
                        }
                        mAttributes[i].put(tag,
                                ExifAttribute.createSRational(rationalArray, mExifByteOrder));
                        break;
                    }
                    case IFD_FORMAT_DOUBLE: {
                        final String[] values = value.split(",");
                        final double[] doubleArray = new double[values.length];
                        for (int j = 0; j < values.length; ++j) {
                            doubleArray[j] = Double.parseDouble(values[j]);
                        }
                        mAttributes[i].put(tag,
                                ExifAttribute.createDouble(doubleArray, mExifByteOrder));
                        break;
                    }
                    default:
                        Log.w(TAG, "Data format isn't one of expected formats: " + dataFormat);
                        continue;
                }
            }
        }
    }

    /**
     * Update the values of the tags in the tag groups if any value for the tag already was stored.
     *
     * @param tag the name of the tag.
     * @param value the value of the tag in a form of {@link ExifAttribute}.
     * @return Returns {@code true} if updating is placed.
     */
    private boolean updateAttribute(String tag, ExifAttribute value) {
        boolean updated = false;
        for (int i = 0 ; i < EXIF_TAGS.length; ++i) {
            if (mAttributes[i].containsKey(tag)) {
                mAttributes[i].put(tag, value);
                updated = true;
            }
        }
        return updated;
    }

    /**
     * Remove any values of the specified tag.
     *
     * @param tag the name of the tag.
     */
    private void removeAttribute(String tag) {
        for (int i = 0 ; i < EXIF_TAGS.length; ++i) {
            mAttributes[i].remove(tag);
        }
    }

    /**
     * This function decides which parser to read the image data according to the given input stream
     * type and the content of the input stream. In each case, it reads the first three bytes to
     * determine whether the image data format is JPEG or not.
     */
    private void loadAttributes(@NonNull InputStream in) throws IOException {
        try {
            // Initialize mAttributes.
            for (int i = 0; i < EXIF_TAGS.length; ++i) {
                mAttributes[i] = new HashMap();
            }

            // Check file type
            in = new BufferedInputStream(in, SIGNATURE_CHECK_SIZE);
            mMimeType = getMimeType((BufferedInputStream) in);

            // Create byte-ordered input stream
            ByteOrderedDataInputStream inputStream = new ByteOrderedDataInputStream(in);

            switch (mMimeType) {
                case IMAGE_TYPE_JPEG: {
                    getJpegAttributes(inputStream, 0, IFD_TYPE_PRIMARY); // 0 is offset
                    break;
                }
                case IMAGE_TYPE_RAF: {
                    getRafAttributes(inputStream);
                    break;
                }
                case IMAGE_TYPE_ORF: {
                    getOrfAttributes(inputStream);
                    break;
                }
                case IMAGE_TYPE_RW2: {
                    getRw2Attributes(inputStream);
                    break;
                }
                case IMAGE_TYPE_ARW:
                case IMAGE_TYPE_CR2:
                case IMAGE_TYPE_DNG:
                case IMAGE_TYPE_NEF:
                case IMAGE_TYPE_NRW:
                case IMAGE_TYPE_PEF:
                case IMAGE_TYPE_SRW:
                case IMAGE_TYPE_UNKNOWN: {
                    getRawAttributes(inputStream);
                    break;
                }
                default: {
                    break;
                }
            }
<<<<<<< HEAD
            // Set thumbnail image offset and length
            setThumbnailData(inputStream);
        } catch (IOException e) {
            // Ignore exceptions in order to keep the compatibility with the old versions of
            // ExifInterface.
            if (DEBUG) {
                Log.w(TAG, "Invalid image: ExifInterface got an unsupported image format file"
                        + "(ExifInterface supports JPEG and some RAW image formats only) "
                        + "or a corrupted JPEG file to ExifInterface.", e);
            }
=======

            // Process JPEG input stream
            getJpegAttributes(in);
            mIsSupportedFile = true;
        } catch (IOException e) {
            // Ignore exceptions in order to keep the compatibility with the old versions of
            // ExifInterface.
            mIsSupportedFile = false;
            Log.w(TAG, "Invalid image: ExifInterface got an unsupported image format file"
                    + "(ExifInterface supports JPEG and some RAW image formats only) "
                    + "or a corrupted JPEG file to ExifInterface.", e);
>>>>>>> 77a7787c
        } finally {
            addDefaultValuesForCompatibility();

            if (DEBUG) {
                printAttributes();
            }
        }
    }

    private static boolean isSeekableFD(FileDescriptor fd) throws IOException {
        try {
            Os.lseek(fd, 0, OsConstants.SEEK_CUR);
            return true;
        } catch (ErrnoException e) {
            return false;
        }
    }

    // Prints out attributes for debugging.
    private void printAttributes() {
        for (int i = 0; i < mAttributes.length; ++i) {
            Log.d(TAG, "The size of tag group[" + i + "]: " + mAttributes[i].size());
            for (Map.Entry entry : (Set<Map.Entry>) mAttributes[i].entrySet()) {
                final ExifAttribute tagValue = (ExifAttribute) entry.getValue();
                Log.d(TAG, "tagName: " + entry.getKey() + ", tagType: " + tagValue.toString()
                        + ", tagValue: '" + tagValue.getStringValue(mExifByteOrder) + "'");
            }
        }
    }

    /**
     * Save the tag data into the original image file. This is expensive because it involves
     * copying all the data from one file to another and deleting the old file and renaming the
     * other. It's best to use {@link #setAttribute(String,String)} to set all attributes to write
     * and make a single call rather than multiple calls for each attribute.
     */
    public void saveAttributes() throws IOException {
<<<<<<< HEAD
        if (mMimeType != IMAGE_TYPE_JPEG) {
=======
        if (!mIsSupportedFile || mIsRaw) {
>>>>>>> 77a7787c
            throw new UnsupportedOperationException(
                    "ExifInterface only supports saving attributes on JPEG formats.");
        }
        if (mIsInputStream || (mSeekableFileDescriptor == null && mFilename == null)) {
            throw new UnsupportedOperationException(
                    "ExifInterface does not support saving attributes for the current input.");
        }

        // Keep the thumbnail in memory
        mThumbnailBytes = getThumbnail();

        FileInputStream in = null;
        FileOutputStream out = null;
        File tempFile = null;
        try {
            // Move the original file to temporary file.
            if (mFilename != null) {
                tempFile = new File(mFilename + ".tmp");
                File originalFile = new File(mFilename);
                if (!originalFile.renameTo(tempFile)) {
                    throw new IOException("Could'nt rename to " + tempFile.getAbsolutePath());
                }
            } else if (mSeekableFileDescriptor != null) {
                tempFile = File.createTempFile("temp", "jpg");
                Os.lseek(mSeekableFileDescriptor, 0, OsConstants.SEEK_SET);
                in = new FileInputStream(mSeekableFileDescriptor);
                out = new FileOutputStream(tempFile);
                Streams.copy(in, out);
            }
        } catch (ErrnoException e) {
            throw e.rethrowAsIOException();
        } finally {
            IoUtils.closeQuietly(in);
            IoUtils.closeQuietly(out);
        }

        in = null;
        out = null;
        try {
            // Save the new file.
            in = new FileInputStream(tempFile);
            if (mFilename != null) {
                out = new FileOutputStream(mFilename);
            } else if (mSeekableFileDescriptor != null) {
                Os.lseek(mSeekableFileDescriptor, 0, OsConstants.SEEK_SET);
                out = new FileOutputStream(mSeekableFileDescriptor);
            }
            saveJpegAttributes(in, out);
        } catch (ErrnoException e) {
            throw e.rethrowAsIOException();
        } finally {
            IoUtils.closeQuietly(in);
            IoUtils.closeQuietly(out);
            tempFile.delete();
        }

        // Discard the thumbnail in memory
        mThumbnailBytes = null;
    }

    /**
     * Returns true if the image file has a thumbnail.
     */
    public boolean hasThumbnail() {
        return mHasThumbnail;
    }

    /**
     * Returns the JPEG compressed thumbnail inside the image file, or {@code null} if there is no
     * JPEG compressed thumbnail.
     * The returned data can be decoded using
     * {@link android.graphics.BitmapFactory#decodeByteArray(byte[],int,int)}
     */
    public byte[] getThumbnail() {
        if (mThumbnailCompression == DATA_JPEG || mThumbnailCompression == DATA_JPEG_COMPRESSED) {
            return getThumbnailBytes();
        }
        return null;
    }

    /**
     * Returns the thumbnail bytes inside the image file, regardless of the compression type of the
     * thumbnail image.
     */
    public byte[] getThumbnailBytes() {
        if (!mHasThumbnail) {
            return null;
        }
        if (mThumbnailBytes != null) {
            return mThumbnailBytes;
        }

        // Read the thumbnail.
        InputStream in = null;
        try {
            if (mAssetInputStream != null) {
                in = mAssetInputStream;
                if (in.markSupported()) {
                    in.reset();
                } else {
                    Log.d(TAG, "Cannot read thumbnail from inputstream without mark/reset support");
                    return null;
                }
            } else if (mFilename != null) {
                in = new FileInputStream(mFilename);
            } else if (mSeekableFileDescriptor != null) {
                FileDescriptor fileDescriptor = Os.dup(mSeekableFileDescriptor);
                Os.lseek(fileDescriptor, 0, OsConstants.SEEK_SET);
                in = new FileInputStream(fileDescriptor);
            }
            if (in == null) {
                // Should not be reached this.
                throw new FileNotFoundException();
            }
            if (in.skip(mThumbnailOffset) != mThumbnailOffset) {
                throw new IOException("Corrupted image");
            }
            byte[] buffer = new byte[mThumbnailLength];
            if (in.read(buffer) != mThumbnailLength) {
                throw new IOException("Corrupted image");
            }
            mThumbnailBytes = buffer;
            return buffer;
        } catch (IOException | ErrnoException e) {
            // Couldn't get a thumbnail image.
            Log.d(TAG, "Encountered exception while getting thumbnail", e);
        } finally {
            IoUtils.closeQuietly(in);
        }
        return null;
    }

    /**
     * Creates and returns a Bitmap object of the thumbnail image based on the byte array and the
     * thumbnail compression value, or {@code null} if the compression type is unsupported.
     */
    public Bitmap getThumbnailBitmap() {
        if (!mHasThumbnail) {
            return null;
        } else if (mThumbnailBytes == null) {
            mThumbnailBytes = getThumbnailBytes();
        }

        if (mThumbnailCompression == DATA_JPEG || mThumbnailCompression == DATA_JPEG_COMPRESSED) {
            return BitmapFactory.decodeByteArray(mThumbnailBytes, 0, mThumbnailLength);
        } else if (mThumbnailCompression == DATA_UNCOMPRESSED) {
            int[] rgbValues = new int[mThumbnailBytes.length / 3];
            byte alpha = (byte) 0xff000000;
            for (int i = 0; i < rgbValues.length; i++) {
                rgbValues[i] = alpha + (mThumbnailBytes[3 * i] << 16)
                        + (mThumbnailBytes[3 * i + 1] << 8) + mThumbnailBytes[3 * i + 2];
            }

            ExifAttribute imageLengthAttribute =
                    (ExifAttribute) mAttributes[IFD_TYPE_THUMBNAIL].get(TAG_IMAGE_LENGTH);
            ExifAttribute imageWidthAttribute =
                    (ExifAttribute) mAttributes[IFD_TYPE_THUMBNAIL].get(TAG_IMAGE_WIDTH);
            if (imageLengthAttribute != null && imageWidthAttribute != null) {
                int imageLength = imageLengthAttribute.getIntValue(mExifByteOrder);
                int imageWidth = imageWidthAttribute.getIntValue(mExifByteOrder);
                return Bitmap.createBitmap(
                        rgbValues, imageWidth, imageLength, Bitmap.Config.ARGB_8888);
            }
        }
        return null;
    }

    /**
     * Returns true if thumbnail image is JPEG Compressed, or false if either thumbnail image does
     * not exist or thumbnail image is uncompressed.
     */
    public boolean isThumbnailCompressed() {
        if (mThumbnailCompression == DATA_JPEG || mThumbnailCompression == DATA_JPEG_COMPRESSED) {
            return true;
        }
        return false;
    }

    /**
     * Returns the offset and length of thumbnail inside the image file, or
     * {@code null} if there is no thumbnail.
     *
     * @return two-element array, the offset in the first value, and length in
     *         the second, or {@code null} if no thumbnail was found.
     */
    public long[] getThumbnailRange() {
        if (!mHasThumbnail) {
            return null;
        }

        long[] range = new long[2];
        range[0] = mThumbnailOffset;
        range[1] = mThumbnailLength;

        return range;
    }

    /**
     * Stores the latitude and longitude value in a float array. The first element is
     * the latitude, and the second element is the longitude. Returns false if the
     * Exif tags are not available.
     */
    public boolean getLatLong(float output[]) {
        String latValue = getAttribute(TAG_GPS_LATITUDE);
        String latRef = getAttribute(TAG_GPS_LATITUDE_REF);
        String lngValue = getAttribute(TAG_GPS_LONGITUDE);
        String lngRef = getAttribute(TAG_GPS_LONGITUDE_REF);

        if (latValue != null && latRef != null && lngValue != null && lngRef != null) {
            try {
                output[0] = convertRationalLatLonToFloat(latValue, latRef);
                output[1] = convertRationalLatLonToFloat(lngValue, lngRef);
                return true;
            } catch (IllegalArgumentException e) {
                // if values are not parseable
            }
        }

        return false;
    }

    /**
     * Return the altitude in meters. If the exif tag does not exist, return
     * <var>defaultValue</var>.
     *
     * @param defaultValue the value to return if the tag is not available.
     */
    public double getAltitude(double defaultValue) {
        double altitude = getAttributeDouble(TAG_GPS_ALTITUDE, -1);
        int ref = getAttributeInt(TAG_GPS_ALTITUDE_REF, -1);

        if (altitude >= 0 && ref >= 0) {
            return (altitude * ((ref == 1) ? -1 : 1));
        } else {
            return defaultValue;
        }
    }

    /**
     * Returns number of milliseconds since Jan. 1, 1970, midnight local time.
     * Returns -1 if the date time information if not available.
     * @hide
     */
    public long getDateTime() {
        String dateTimeString = getAttribute(TAG_DATETIME);
        if (dateTimeString == null
                || !sNonZeroTimePattern.matcher(dateTimeString).matches()) return -1;

        ParsePosition pos = new ParsePosition(0);
        try {
            // The exif field is in local time. Parsing it as if it is UTC will yield time
            // since 1/1/1970 local time
            Date datetime = sFormatter.parse(dateTimeString, pos);
            if (datetime == null) return -1;
            long msecs = datetime.getTime();

            String subSecs = getAttribute(TAG_SUBSEC_TIME);
            if (subSecs != null) {
                try {
                    long sub = Long.parseLong(subSecs);
                    while (sub > 1000) {
                        sub /= 10;
                    }
                    msecs += sub;
                } catch (NumberFormatException e) {
                    // Ignored
                }
            }
            return msecs;
        } catch (IllegalArgumentException e) {
            return -1;
        }
    }

    /**
     * Returns number of milliseconds since Jan. 1, 1970, midnight UTC.
     * Returns -1 if the date time information if not available.
     * @hide
     */
    public long getGpsDateTime() {
        String date = getAttribute(TAG_GPS_DATESTAMP);
        String time = getAttribute(TAG_GPS_TIMESTAMP);
        if (date == null || time == null
                || (!sNonZeroTimePattern.matcher(date).matches()
                && !sNonZeroTimePattern.matcher(time).matches())) {
            return -1;
        }

        String dateTimeString = date + ' ' + time;

        ParsePosition pos = new ParsePosition(0);
        try {
            Date datetime = sFormatter.parse(dateTimeString, pos);
            if (datetime == null) return -1;
            return datetime.getTime();
        } catch (IllegalArgumentException e) {
            return -1;
        }
    }

    private static float convertRationalLatLonToFloat(String rationalString, String ref) {
        try {
            String [] parts = rationalString.split(",");

            String [] pair;
            pair = parts[0].split("/");
            double degrees = Double.parseDouble(pair[0].trim())
                    / Double.parseDouble(pair[1].trim());

            pair = parts[1].split("/");
            double minutes = Double.parseDouble(pair[0].trim())
                    / Double.parseDouble(pair[1].trim());

            pair = parts[2].split("/");
            double seconds = Double.parseDouble(pair[0].trim())
                    / Double.parseDouble(pair[1].trim());

            double result = degrees + (minutes / 60.0) + (seconds / 3600.0);
            if ((ref.equals("S") || ref.equals("W"))) {
                return (float) -result;
            }
            return (float) result;
        } catch (NumberFormatException | ArrayIndexOutOfBoundsException e) {
            // Not valid
            throw new IllegalArgumentException();
        }
    }

    // Checks the type of image file
    private int getMimeType(BufferedInputStream in) throws IOException {
        in.mark(SIGNATURE_CHECK_SIZE);
        byte[] signatureCheckBytes = new byte[SIGNATURE_CHECK_SIZE];
        if (in.read(signatureCheckBytes) != SIGNATURE_CHECK_SIZE) {
            throw new EOFException();
        }
        in.reset();
        if (isJpegFormat(signatureCheckBytes)) {
            return IMAGE_TYPE_JPEG;
        } else if (isRafFormat(signatureCheckBytes)) {
            return IMAGE_TYPE_RAF;
        } else if (isOrfFormat(signatureCheckBytes)) {
            return IMAGE_TYPE_ORF;
        } else if (isRw2Format(signatureCheckBytes)) {
            return IMAGE_TYPE_RW2;
        }
        // Certain file formats (PEF) are identified in readImageFileDirectory()
        return IMAGE_TYPE_UNKNOWN;
    }

    /**
     * This method looks at the first 3 bytes to determine if this file is a JPEG file.
     * See http://www.media.mit.edu/pia/Research/deepview/exif.html, "JPEG format and Marker"
     */
    private static boolean isJpegFormat(byte[] signatureCheckBytes) throws IOException {
        for (int i = 0; i < JPEG_SIGNATURE.length; i++) {
            if (signatureCheckBytes[i] != JPEG_SIGNATURE[i]) {
                return false;
            }
        }
        return true;
    }

    /**
     * This method looks at the first 15 bytes to determine if this file is a RAF file.
     * There is no official specification for RAF files from Fuji, but there is an online archive of
     * image file specifications:
     * http://fileformats.archiveteam.org/wiki/Fujifilm_RAF
     */
    private boolean isRafFormat(byte[] signatureCheckBytes) throws IOException {
        byte[] rafSignatureBytes = RAF_SIGNATURE.getBytes();
        for (int i = 0; i < rafSignatureBytes.length; i++) {
            if (signatureCheckBytes[i] != rafSignatureBytes[i]) {
                return false;
            }
        }
        return true;
    }

    /**
     * ORF has a similar structure to TIFF but it contains a different signature at the TIFF Header.
     * This method looks at the 2 bytes following the Byte Order bytes to determine if this file is
     * an ORF file.
     * There is no official specification for ORF files from Olympus, but there is an online archive
     * of image file specifications:
     * http://fileformats.archiveteam.org/wiki/Olympus_ORF
     */
    private boolean isOrfFormat(byte[] signatureCheckBytes) throws IOException {
        ByteOrderedDataInputStream signatureInputStream =
                new ByteOrderedDataInputStream(signatureCheckBytes);
        // Read byte order
        mExifByteOrder = readByteOrder(signatureInputStream);
        // Set byte order
        signatureInputStream.setByteOrder(mExifByteOrder);

        short orfSignature = signatureInputStream.readShort();
        if (orfSignature == ORF_SIGNATURE_1 || orfSignature == ORF_SIGNATURE_2) {
            return true;
        }
        return false;
    }

    /**
     * RW2 is TIFF-based, but stores 0x55 signature byte instead of 0x42 at the header
     * See http://lclevy.free.fr/raw/
     */
    private boolean isRw2Format(byte[] signatureCheckBytes) throws IOException {
        ByteOrderedDataInputStream signatureInputStream =
                new ByteOrderedDataInputStream(signatureCheckBytes);
        // Read byte order
        mExifByteOrder = readByteOrder(signatureInputStream);
        // Set byte order
        signatureInputStream.setByteOrder(mExifByteOrder);

        short signatureByte = signatureInputStream.readShort();
        if (signatureByte == RW2_SIGNATURE) {
            return true;
        }
        return false;
    }

    /**
     * Loads EXIF attributes from a JPEG input stream.
     *
     * @param inputStream The input stream that starts with the JPEG data.
     * @param jpegOffset The offset value in input stream for JPEG data.
     * @param imageTypes The image type from which to retrieve metadata. Use IFD_TYPE_PRIMARY for
     *                   primary image, IFD_TYPE_PREVIEW for preview image, and
     *                   IFD_TYPE_THUMBNAIL for thumbnail image.
     * @throws IOException If the data contains invalid JPEG markers, offsets, or length values.
     */
    private void getJpegAttributes(ByteOrderedDataInputStream in, int jpegOffset, int imageType)
            throws IOException {
        // See JPEG File Interchange Format Specification, "JFIF Specification"
        if (DEBUG) {
            Log.d(TAG, "getJpegAttributes starting with: " + in);
        }

        // JPEG uses Big Endian by default. See https://people.cs.umass.edu/~verts/cs32/endian.html
        in.setByteOrder(ByteOrder.BIG_ENDIAN);

        // Skip to JPEG data
        in.seek(jpegOffset);
        int bytesRead = jpegOffset;

        byte marker;
        if ((marker = in.readByte()) != MARKER) {
            throw new IOException("Invalid marker: " + Integer.toHexString(marker & 0xff));
        }
        ++bytesRead;
        if (in.readByte() != MARKER_SOI) {
            throw new IOException("Invalid marker: " + Integer.toHexString(marker & 0xff));
        }
        ++bytesRead;
        while (true) {
            marker = in.readByte();
            if (marker != MARKER) {
                throw new IOException("Invalid marker:" + Integer.toHexString(marker & 0xff));
            }
            ++bytesRead;
            marker = in.readByte();
            if (DEBUG) {
                Log.d(TAG, "Found JPEG segment indicator: " + Integer.toHexString(marker & 0xff));
            }
            ++bytesRead;

            // EOI indicates the end of an image and in case of SOS, JPEG image stream starts and
            // the image data will terminate right after.
            if (marker == MARKER_EOI || marker == MARKER_SOS) {
                break;
            }
            int length = in.readUnsignedShort() - 2;
            bytesRead += 2;
            if (DEBUG) {
                Log.d(TAG, "JPEG segment: " + Integer.toHexString(marker & 0xff) + " (length: "
                        + (length + 2) + ")");
            }
            if (length < 0) {
                throw new IOException("Invalid length");
            }
            switch (marker) {
                case MARKER_APP1: {
                    if (DEBUG) {
                        Log.d(TAG, "MARKER_APP1");
                    }
                    if (length < 6) {
                        // Skip if it's not an EXIF APP1 segment.
                        break;
                    }
                    byte[] identifier = new byte[6];
                    if (in.read(identifier) != 6) {
                        throw new IOException("Invalid exif");
                    }
                    bytesRead += 6;
                    length -= 6;
                    if (!Arrays.equals(identifier, IDENTIFIER_EXIF_APP1)) {
                        // Skip if it's not an EXIF APP1 segment.
                        break;
                    }
                    if (length <= 0) {
                        throw new IOException("Invalid exif");
                    }
                    if (DEBUG) {
                        Log.d(TAG, "readExifSegment with a byte array (length: " + length + ")");
                    }
                    // Save offset values for createJpegThumbnailBitmap() function
                    mExifOffset = bytesRead;

                    byte[] bytes = new byte[length];
                    if (in.read(bytes) != length) {
                        throw new IOException("Invalid exif");
                    }
                    bytesRead += length;
                    length = 0;

                    readExifSegment(bytes, imageType);
                    break;
                }

                case MARKER_COM: {
                    byte[] bytes = new byte[length];
                    if (in.read(bytes) != length) {
                        throw new IOException("Invalid exif");
                    }
                    length = 0;
                    if (getAttribute(TAG_USER_COMMENT) == null) {
                        mAttributes[IFD_TYPE_EXIF].put(TAG_USER_COMMENT, ExifAttribute.createString(
                                new String(bytes, ASCII)));
                    }
                    break;
                }

                case MARKER_SOF0:
                case MARKER_SOF1:
                case MARKER_SOF2:
                case MARKER_SOF3:
                case MARKER_SOF5:
                case MARKER_SOF6:
                case MARKER_SOF7:
                case MARKER_SOF9:
                case MARKER_SOF10:
                case MARKER_SOF11:
                case MARKER_SOF13:
                case MARKER_SOF14:
                case MARKER_SOF15: {
                    if (in.skipBytes(1) != 1) {
                        throw new IOException("Invalid SOFx");
                    }
                    mAttributes[imageType].put(TAG_IMAGE_LENGTH, ExifAttribute.createULong(
                            in.readUnsignedShort(), mExifByteOrder));
                    mAttributes[imageType].put(TAG_IMAGE_WIDTH, ExifAttribute.createULong(
                            in.readUnsignedShort(), mExifByteOrder));
                    length -= 5;
                    break;
                }

                default: {
                    break;
                }
            }
            if (length < 0) {
                throw new IOException("Invalid length");
            }
            if (in.skipBytes(length) != length) {
                throw new IOException("Invalid JPEG segment");
            }
            bytesRead += length;
        }
        // Restore original byte order
        in.setByteOrder(mExifByteOrder);
    }

    private void getRawAttributes(ByteOrderedDataInputStream in) throws IOException {
        // Parse TIFF Headers. See JEITA CP-3451C Section 4.5.2. Table 1.
        parseTiffHeaders(in, in.available());

        // Read TIFF image file directories. See JEITA CP-3451C Section 4.5.2. Figure 6.
        readImageFileDirectory(in, IFD_TYPE_PRIMARY);

        // Update ImageLength/Width tags for all image data.
        updateImageSizeValues(in, IFD_TYPE_PRIMARY);
        updateImageSizeValues(in, IFD_TYPE_PREVIEW);
        updateImageSizeValues(in, IFD_TYPE_THUMBNAIL);

        // Check if each image data is in valid position.
        validateImages(in);

        if (mMimeType == IMAGE_TYPE_PEF) {
            // PEF files contain a MakerNote data, which contains the data for ColorSpace tag.
            // See http://lclevy.free.fr/raw/ and piex.cc PefGetPreviewData()
            ExifAttribute makerNoteAttribute =
                    (ExifAttribute) mAttributes[IFD_TYPE_EXIF].get(TAG_MAKER_NOTE);
            if (makerNoteAttribute != null) {
                // Create an ordered DataInputStream for MakerNote
                ByteOrderedDataInputStream makerNoteDataInputStream =
                        new ByteOrderedDataInputStream(makerNoteAttribute.bytes);
                makerNoteDataInputStream.setByteOrder(mExifByteOrder);

                // Seek to MakerNote data
                makerNoteDataInputStream.seek(PEF_MAKER_NOTE_SKIP_SIZE);

                // Read IFD data from MakerNote
                readImageFileDirectory(makerNoteDataInputStream, IFD_TYPE_PEF);

                // Update ColorSpace tag
                ExifAttribute colorSpaceAttribute =
                        (ExifAttribute) mAttributes[IFD_TYPE_PEF].get(TAG_COLOR_SPACE);
                if (colorSpaceAttribute != null) {
                    mAttributes[IFD_TYPE_EXIF].put(TAG_COLOR_SPACE, colorSpaceAttribute);
                }
            }
        }
    }

    /**
     * RAF files contains a JPEG and a CFA data.
     * The JPEG contains two images, a preview and a thumbnail, while the CFA contains a RAW image.
     * This method looks at the first 160 bytes of a RAF file to retrieve the offset and length
     * values for the JPEG and CFA data.
     * Using that data, it parses the JPEG data to retrieve the preview and thumbnail image data,
     * then parses the CFA metadata to retrieve the primary image length/width values.
     * For data format details, see http://fileformats.archiveteam.org/wiki/Fujifilm_RAF
     */
    private void getRafAttributes(ByteOrderedDataInputStream in) throws IOException {
        // Retrieve offset & length values
        in.skipBytes(RAF_OFFSET_TO_JPEG_IMAGE_OFFSET);
        byte[] jpegOffsetBytes = new byte[4];
        byte[] cfaHeaderOffsetBytes = new byte[4];
        in.read(jpegOffsetBytes);
        // Skip JPEG length value since it is not needed
        in.skipBytes(RAF_JPEG_LENGTH_VALUE_SIZE);
        in.read(cfaHeaderOffsetBytes);
        int rafJpegOffset = ByteBuffer.wrap(jpegOffsetBytes).getInt();
        int rafCfaHeaderOffset = ByteBuffer.wrap(cfaHeaderOffsetBytes).getInt();

        // Retrieve JPEG image metadata
        getJpegAttributes(in, rafJpegOffset, IFD_TYPE_PREVIEW);

        // Skip to CFA header offset.
        in.seek(rafCfaHeaderOffset);

        // Retrieve primary image length/width values, if TAG_RAF_IMAGE_SIZE exists
        in.setByteOrder(ByteOrder.BIG_ENDIAN);
        int numberOfDirectoryEntry = in.readInt();
        if (DEBUG) {
            Log.d(TAG, "numberOfDirectoryEntry: " + numberOfDirectoryEntry);
        }
        // CFA stores some metadata about the RAW image. Since CFA uses proprietary tags, can only
        // find and retrieve image size information tags, while skipping others.
        // See piex.cc RafGetDimension()
        for (int i = 0; i < numberOfDirectoryEntry; ++i) {
            int tagNumber = in.readUnsignedShort();
            int numberOfBytes = in.readUnsignedShort();
            if (tagNumber == TAG_RAF_IMAGE_SIZE.number) {
                int imageLength = in.readShort();
                int imageWidth = in.readShort();
                ExifAttribute imageLengthAttribute =
                        ExifAttribute.createUShort(imageLength, mExifByteOrder);
                ExifAttribute imageWidthAttribute =
                        ExifAttribute.createUShort(imageWidth, mExifByteOrder);
                mAttributes[IFD_TYPE_PRIMARY].put(TAG_IMAGE_LENGTH, imageLengthAttribute);
                mAttributes[IFD_TYPE_PRIMARY].put(TAG_IMAGE_WIDTH, imageWidthAttribute);
                if (DEBUG) {
                    Log.d(TAG, "Updated to length: " + imageLength + ", width: " + imageWidth);
                }
                return;
            }
            in.skipBytes(numberOfBytes);
        }
    }

    /**
     * ORF files contains a primary image data and a MakerNote data that contains preview/thumbnail
     * images. Both data takes the form of IFDs and can therefore be read with the
     * readImageFileDirectory() method.
     * This method reads all the necessary data and updates the primary/preview/thumbnail image
     * information according to the GetOlympusPreviewImage() method in piex.cc.
     * For data format details, see the following:
     * http://fileformats.archiveteam.org/wiki/Olympus_ORF
     * https://libopenraw.freedesktop.org/wiki/Olympus_ORF
     */
    private void getOrfAttributes(ByteOrderedDataInputStream in) throws IOException {
        // Retrieve primary image data
        // Other Exif data will be located in the Makernote.
        getRawAttributes(in);

        // Additionally retrieve preview/thumbnail information from MakerNote tag, which contains
        // proprietary tags and therefore does not have offical documentation
        // See GetOlympusPreviewImage() in piex.cc & http://www.exiv2.org/tags-olympus.html
        ExifAttribute makerNoteAttribute =
                (ExifAttribute) mAttributes[IFD_TYPE_EXIF].get(TAG_MAKER_NOTE);
        if (makerNoteAttribute != null) {
            // Create an ordered DataInputStream for MakerNote
            ByteOrderedDataInputStream makerNoteDataInputStream =
                    new ByteOrderedDataInputStream(makerNoteAttribute.bytes);
            makerNoteDataInputStream.setByteOrder(mExifByteOrder);

            // There are two types of headers for Olympus MakerNotes
            // See http://www.exiv2.org/makernote.html#R1
            byte[] makerNoteHeader1Bytes = new byte[ORF_MAKER_NOTE_HEADER_1.length];
            makerNoteDataInputStream.readFully(makerNoteHeader1Bytes);
            makerNoteDataInputStream.seek(0);
            byte[] makerNoteHeader2Bytes = new byte[ORF_MAKER_NOTE_HEADER_2.length];
            makerNoteDataInputStream.readFully(makerNoteHeader2Bytes);
            // Skip the corresponding amount of bytes for each header type
            if (Arrays.equals(makerNoteHeader1Bytes, ORF_MAKER_NOTE_HEADER_1)) {
                makerNoteDataInputStream.seek(ORF_MAKER_NOTE_HEADER_1_SIZE);
            } else if (Arrays.equals(makerNoteHeader2Bytes, ORF_MAKER_NOTE_HEADER_2)) {
                makerNoteDataInputStream.seek(ORF_MAKER_NOTE_HEADER_2_SIZE);
            }

            // Read IFD data from MakerNote
            readImageFileDirectory(makerNoteDataInputStream, IFD_TYPE_ORF_MAKER_NOTE);

            // Retrieve & update preview image offset & length values
            ExifAttribute imageLengthAttribute = (ExifAttribute)
                    mAttributes[IFD_TYPE_ORF_CAMERA_SETTINGS].get(TAG_ORF_PREVIEW_IMAGE_START);
            ExifAttribute bitsPerSampleAttribute = (ExifAttribute)
                    mAttributes[IFD_TYPE_ORF_CAMERA_SETTINGS].get(TAG_ORF_PREVIEW_IMAGE_LENGTH);

            if (imageLengthAttribute != null && bitsPerSampleAttribute != null) {
                mAttributes[IFD_TYPE_PREVIEW].put(TAG_JPEG_INTERCHANGE_FORMAT,
                        imageLengthAttribute);
                mAttributes[IFD_TYPE_PREVIEW].put(TAG_JPEG_INTERCHANGE_FORMAT_LENGTH,
                        bitsPerSampleAttribute);
            }

            // TODO: Check this behavior in other ORF files
            // Retrieve primary image length & width values
            // See piex.cc GetOlympusPreviewImage()
            ExifAttribute aspectFrameAttribute = (ExifAttribute)
                    mAttributes[IFD_TYPE_ORF_IMAGE_PROCESSING].get(TAG_ORF_ASPECT_FRAME);
            if (aspectFrameAttribute != null) {
                int[] aspectFrameValues = new int[4];
                aspectFrameValues = (int[]) aspectFrameAttribute.getValue(mExifByteOrder);
                if (aspectFrameValues[2] > aspectFrameValues[0] &&
                        aspectFrameValues[3] > aspectFrameValues[1]) {
                    int primaryImageWidth = aspectFrameValues[2] - aspectFrameValues[0] + 1;
                    int primaryImageLength = aspectFrameValues[3] - aspectFrameValues[1] + 1;
                    // Swap width & length values
                    if (primaryImageWidth < primaryImageLength) {
                        primaryImageWidth += primaryImageLength;
                        primaryImageLength = primaryImageWidth - primaryImageLength;
                        primaryImageWidth -= primaryImageLength;
                    }
                    ExifAttribute primaryImageWidthAttribute =
                            ExifAttribute.createUShort(primaryImageWidth, mExifByteOrder);
                    ExifAttribute primaryImageLengthAttribute =
                            ExifAttribute.createUShort(primaryImageLength, mExifByteOrder);

                    mAttributes[IFD_TYPE_PRIMARY].put(TAG_IMAGE_WIDTH, primaryImageWidthAttribute);
                    mAttributes[IFD_TYPE_PRIMARY].put(TAG_IMAGE_LENGTH, primaryImageLengthAttribute);
                }
            }
        }
    }

    // RW2 contains the primary image data in IFD0 and the preview and/or thumbnail image data in
    // the JpgFromRaw tag
    // See https://libopenraw.freedesktop.org/wiki/Panasonic_RAW/ and piex.cc Rw2GetPreviewData()
    private void getRw2Attributes(ByteOrderedDataInputStream in) throws IOException {
        // Retrieve primary image data
        getRawAttributes(in);

        // Retrieve preview and/or thumbnail image data
        ExifAttribute jpgFromRawAttribute =
                (ExifAttribute) mAttributes[IFD_TYPE_PRIMARY].get(TAG_RW2_JPG_FROM_RAW);
        if (jpgFromRawAttribute != null) {
            getJpegAttributes(in, mRw2JpgFromRawOffset, IFD_TYPE_PREVIEW);
        }

        // Set ISO tag value if necessary
        ExifAttribute rw2IsoAttribute =
                (ExifAttribute) mAttributes[IFD_TYPE_PRIMARY].get(TAG_RW2_ISO);
        ExifAttribute exifIsoAttribute =
                (ExifAttribute) mAttributes[IFD_TYPE_EXIF].get(TAG_ISO_SPEED_RATINGS);
        if (rw2IsoAttribute != null && exifIsoAttribute == null) {
            // Place this attribute only if it doesn't exist
            mAttributes[IFD_TYPE_EXIF].put(TAG_ISO_SPEED_RATINGS, rw2IsoAttribute);
        }
    }

    // Stores a new JPEG image with EXIF attributes into a given output stream.
    private void saveJpegAttributes(InputStream inputStream, OutputStream outputStream)
            throws IOException {
        // See JPEG File Interchange Format Specification, "JFIF Specification"
        if (DEBUG) {
            Log.d(TAG, "saveJpegAttributes starting with (inputStream: " + inputStream
                    + ", outputStream: " + outputStream + ")");
        }
        DataInputStream dataInputStream = new DataInputStream(inputStream);
        ByteOrderedDataOutputStream dataOutputStream =
                new ByteOrderedDataOutputStream(outputStream, ByteOrder.BIG_ENDIAN);
        if (dataInputStream.readByte() != MARKER) {
            throw new IOException("Invalid marker");
        }
        dataOutputStream.writeByte(MARKER);
        if (dataInputStream.readByte() != MARKER_SOI) {
            throw new IOException("Invalid marker");
        }
        dataOutputStream.writeByte(MARKER_SOI);

        // Write EXIF APP1 segment
        dataOutputStream.writeByte(MARKER);
        dataOutputStream.writeByte(MARKER_APP1);
        writeExifSegment(dataOutputStream, 6);

        byte[] bytes = new byte[4096];

        while (true) {
            byte marker = dataInputStream.readByte();
            if (marker != MARKER) {
                throw new IOException("Invalid marker");
            }
            marker = dataInputStream.readByte();
            switch (marker) {
                case MARKER_APP1: {
                    int length = dataInputStream.readUnsignedShort() - 2;
                    if (length < 0) {
                        throw new IOException("Invalid length");
                    }
                    byte[] identifier = new byte[6];
                    if (length >= 6) {
                        if (dataInputStream.read(identifier) != 6) {
                            throw new IOException("Invalid exif");
                        }
                        if (Arrays.equals(identifier, IDENTIFIER_EXIF_APP1)) {
                            // Skip the original EXIF APP1 segment.
                            if (dataInputStream.skipBytes(length - 6) != length - 6) {
                                throw new IOException("Invalid length");
                            }
                            break;
                        }
                    }
                    // Copy non-EXIF APP1 segment.
                    dataOutputStream.writeByte(MARKER);
                    dataOutputStream.writeByte(marker);
                    dataOutputStream.writeUnsignedShort(length + 2);
                    if (length >= 6) {
                        length -= 6;
                        dataOutputStream.write(identifier);
                    }
                    int read;
                    while (length > 0 && (read = dataInputStream.read(
                            bytes, 0, Math.min(length, bytes.length))) >= 0) {
                        dataOutputStream.write(bytes, 0, read);
                        length -= read;
                    }
                    break;
                }
                case MARKER_EOI:
                case MARKER_SOS: {
                    dataOutputStream.writeByte(MARKER);
                    dataOutputStream.writeByte(marker);
                    // Copy all the remaining data
                    Streams.copy(dataInputStream, dataOutputStream);
                    return;
                }
                default: {
                    // Copy JPEG segment
                    dataOutputStream.writeByte(MARKER);
                    dataOutputStream.writeByte(marker);
                    int length = dataInputStream.readUnsignedShort();
                    dataOutputStream.writeUnsignedShort(length);
                    length -= 2;
                    if (length < 0) {
                        throw new IOException("Invalid length");
                    }
                    int read;
                    while (length > 0 && (read = dataInputStream.read(
                            bytes, 0, Math.min(length, bytes.length))) >= 0) {
                        dataOutputStream.write(bytes, 0, read);
                        length -= read;
                    }
                    break;
                }
            }
        }
    }

    // Reads the given EXIF byte area and save its tag data into attributes.
    private void readExifSegment(byte[] exifBytes, int imageType) throws IOException {
        ByteOrderedDataInputStream dataInputStream =
                new ByteOrderedDataInputStream(exifBytes);

        // Parse TIFF Headers. See JEITA CP-3451C Section 4.5.2. Table 1.
        parseTiffHeaders(dataInputStream, exifBytes.length);

        // Read TIFF image file directories. See JEITA CP-3451C Section 4.5.2. Figure 6.
        readImageFileDirectory(dataInputStream, imageType);
    }

    private void addDefaultValuesForCompatibility() {
        // The value of DATETIME tag has the same value of DATETIME_ORIGINAL tag.
        String valueOfDateTimeOriginal = getAttribute(TAG_DATETIME_ORIGINAL);
        if (valueOfDateTimeOriginal != null) {
            mAttributes[IFD_TYPE_PRIMARY].put(TAG_DATETIME,
                    ExifAttribute.createString(valueOfDateTimeOriginal));
        }

        // Add the default value.
        if (getAttribute(TAG_IMAGE_WIDTH) == null) {
            mAttributes[IFD_TYPE_PRIMARY].put(TAG_IMAGE_WIDTH,
                    ExifAttribute.createULong(0, mExifByteOrder));
        }
        if (getAttribute(TAG_IMAGE_LENGTH) == null) {
            mAttributes[IFD_TYPE_PRIMARY].put(TAG_IMAGE_LENGTH,
                    ExifAttribute.createULong(0, mExifByteOrder));
        }
        if (getAttribute(TAG_ORIENTATION) == null) {
            mAttributes[IFD_TYPE_PRIMARY].put(TAG_ORIENTATION,
                    ExifAttribute.createULong(0, mExifByteOrder));
        }
        if (getAttribute(TAG_LIGHT_SOURCE) == null) {
            mAttributes[IFD_TYPE_EXIF].put(TAG_LIGHT_SOURCE,
                    ExifAttribute.createULong(0, mExifByteOrder));
        }
    }

    private ByteOrder readByteOrder(ByteOrderedDataInputStream dataInputStream)
            throws IOException {
        // Read byte order.
        short byteOrder = dataInputStream.readShort();
        switch (byteOrder) {
            case BYTE_ALIGN_II:
                if (DEBUG) {
                    Log.d(TAG, "readExifSegment: Byte Align II");
                }
                return ByteOrder.LITTLE_ENDIAN;
            case BYTE_ALIGN_MM:
                if (DEBUG) {
                    Log.d(TAG, "readExifSegment: Byte Align MM");
                }
                return ByteOrder.BIG_ENDIAN;
            default:
                throw new IOException("Invalid byte order: " + Integer.toHexString(byteOrder));
        }
    }

    private void parseTiffHeaders(ByteOrderedDataInputStream dataInputStream,
            int exifBytesLength) throws IOException {
        // Read byte order
        mExifByteOrder = readByteOrder(dataInputStream);
        // Set byte order
        dataInputStream.setByteOrder(mExifByteOrder);

        // Check start code
        int startCode = dataInputStream.readUnsignedShort();
        if (mMimeType != IMAGE_TYPE_ORF && mMimeType != IMAGE_TYPE_RW2 && startCode != START_CODE) {
            throw new IOException("Invalid start code: " + Integer.toHexString(startCode));
        }

        // Read and skip to first ifd offset
        int firstIfdOffset = dataInputStream.readInt();
        if (firstIfdOffset < 8 || firstIfdOffset >= exifBytesLength) {
            throw new IOException("Invalid first Ifd offset: " + firstIfdOffset);
        }
        firstIfdOffset -= 8;
        if (firstIfdOffset > 0) {
            if (dataInputStream.skipBytes(firstIfdOffset) != firstIfdOffset) {
                throw new IOException("Couldn't jump to first Ifd: " + firstIfdOffset);
            }
        }
    }

    // Reads image file directory, which is a tag group in EXIF.
    private void readImageFileDirectory(ByteOrderedDataInputStream dataInputStream,
            @IfdType int ifdType) throws IOException {
        if (dataInputStream.mPosition + 2 > dataInputStream.mLength) {
            // Return if there is no data from the offset.
            return;
        }
        // See TIFF 6.0 Section 2: TIFF Structure, Figure 1.
        short numberOfDirectoryEntry = dataInputStream.readShort();
        if (dataInputStream.mPosition + 12 * numberOfDirectoryEntry > dataInputStream.mLength) {
            // Return if the size of entries is too big.
            return;
        }

        if (DEBUG) {
            Log.d(TAG, "numberOfDirectoryEntry: " + numberOfDirectoryEntry);
        }

        // See TIFF 6.0 Section 2: TIFF Structure, "Image File Directory".
        for (short i = 0; i < numberOfDirectoryEntry; ++i) {
            int tagNumber = dataInputStream.readUnsignedShort();
            int dataFormat = dataInputStream.readUnsignedShort();
            int numberOfComponents = dataInputStream.readInt();
            // Next four bytes is for data offset or value.
            long nextEntryOffset = dataInputStream.peek() + 4;

            // Look up a corresponding tag from tag number
            ExifTag tag = (ExifTag) sExifTagMapsForReading[ifdType].get(tagNumber);

            if (DEBUG) {
                Log.d(TAG, String.format("ifdType: %d, tagNumber: %d, tagName: %s, dataFormat: %d, "
                        + "numberOfComponents: %d", ifdType, tagNumber,
                        tag != null ? tag.name : null, dataFormat, numberOfComponents));
            }

            if (tag == null || dataFormat <= 0 ||
                    dataFormat >= IFD_FORMAT_BYTES_PER_FORMAT.length) {
                // Skip if the parsed tag number is not defined or invalid data format.
                if (DEBUG) {
                    if (tag == null) {
                        Log.w(TAG, "Skip tag entry since tag number is not defined: " + tagNumber);
                    } else {
                        Log.w(TAG, "Skip tag entry since data format is invalid: " + dataFormat);
                    }
                }
                dataInputStream.seek(nextEntryOffset);
                continue;
            }

            // Read a value from data field or seek to the value offset which is stored in data
            // field if the size of the entry value is bigger than 4.
            int byteCount = numberOfComponents * IFD_FORMAT_BYTES_PER_FORMAT[dataFormat];
            if (byteCount > 4) {
                int offset = dataInputStream.readInt();
                if (DEBUG) {
                    Log.d(TAG, "seek to data offset: " + offset);
                }
                if (mMimeType == IMAGE_TYPE_ORF) {
                    if (tag.name == TAG_MAKER_NOTE) {
                        // Save offset value for reading thumbnail
                        mOrfMakerNoteOffset = offset;
                    } else if (ifdType == IFD_TYPE_ORF_MAKER_NOTE
                            && tag.name == TAG_ORF_THUMBNAIL_IMAGE) {
                        // Retrieve & update values for thumbnail offset and length values for ORF
                        mOrfThumbnailOffset = offset;
                        mOrfThumbnailLength = numberOfComponents;

                        ExifAttribute compressionAttribute =
                                ExifAttribute.createUShort(DATA_JPEG, mExifByteOrder);
                        ExifAttribute jpegInterchangeFormatAttribute =
                                ExifAttribute.createULong(mOrfThumbnailOffset, mExifByteOrder);
                        ExifAttribute jpegInterchangeFormatLengthAttribute =
                                ExifAttribute.createULong(mOrfThumbnailLength, mExifByteOrder);

                        mAttributes[IFD_TYPE_THUMBNAIL].put(TAG_COMPRESSION, compressionAttribute);
                        mAttributes[IFD_TYPE_THUMBNAIL].put(TAG_JPEG_INTERCHANGE_FORMAT,
                                jpegInterchangeFormatAttribute);
                        mAttributes[IFD_TYPE_THUMBNAIL].put(TAG_JPEG_INTERCHANGE_FORMAT_LENGTH,
                                jpegInterchangeFormatLengthAttribute);
                    }
                } else if (mMimeType == IMAGE_TYPE_RW2) {
                    if (tag.name == TAG_RW2_JPG_FROM_RAW) {
                        mRw2JpgFromRawOffset = offset;
                    }
                }
                if (offset + byteCount <= dataInputStream.mLength) {
                    dataInputStream.seek(offset);
                } else {
                    // Skip if invalid data offset.
                    Log.w(TAG, "Skip the tag entry since data offset is invalid: " + offset);
                    dataInputStream.seek(nextEntryOffset);
                    continue;
                }
            }

            // Recursively parse IFD when a IFD pointer tag appears.
            Object nextIfdType = sExifPointerTagMap.get(tagNumber);
            if (DEBUG) {
                Log.d(TAG, "nextIfdType: " + nextIfdType + " byteCount: " + byteCount);
            }

            if (nextIfdType != null) {
                long offset = -1L;
                // Get offset from data field
                switch (dataFormat) {
                    case IFD_FORMAT_USHORT: {
                        offset = dataInputStream.readUnsignedShort();
                        break;
                    }
                    case IFD_FORMAT_SSHORT: {
                        offset = dataInputStream.readShort();
                        break;
                    }
                    case IFD_FORMAT_ULONG: {
                        offset = dataInputStream.readUnsignedInt();
                        break;
                    }
                    case IFD_FORMAT_SLONG:
                    case IFD_FORMAT_IFD: {
                        offset = dataInputStream.readInt();
                        break;
                    }
                    default: {
                        // Nothing to do
                        break;
                    }
                }
                if (DEBUG) {
                    Log.d(TAG, String.format("Offset: %d, tagName: %s", offset, tag.name));
                }
                if (offset > 0L && offset < dataInputStream.mLength) {
                    dataInputStream.seek(offset);
                    readImageFileDirectory(dataInputStream, (int) nextIfdType);
                } else {
                    Log.w(TAG, "Skip jump into the IFD since its offset is invalid: " + offset);
                }

                dataInputStream.seek(nextEntryOffset);
                continue;
            }

            byte[] bytes = new byte[byteCount];
            dataInputStream.readFully(bytes);
            ExifAttribute attribute = new ExifAttribute(dataFormat, numberOfComponents, bytes);
            mAttributes[ifdType].put(tag.name, attribute);

            // DNG files have a DNG Version tag specifying the version of specifications that the
            // image file is following.
            // See http://fileformats.archiveteam.org/wiki/DNG
            if (tag.name == TAG_DNG_VERSION) {
                mMimeType = IMAGE_TYPE_DNG;
            }

            // PEF files have a Make or Model tag that begins with "PENTAX" or a compression tag
            // that is 65535.
            // See http://fileformats.archiveteam.org/wiki/Pentax_PEF
            if (((tag.name == TAG_MAKE || tag.name == TAG_MODEL)
                    && attribute.getStringValue(mExifByteOrder).contains(PEF_SIGNATURE))
                    || (tag.name == TAG_COMPRESSION
                    && attribute.getIntValue(mExifByteOrder) == 65535)) {
                mMimeType = IMAGE_TYPE_PEF;
            }

            // Seek to next tag offset
            if (dataInputStream.peek() != nextEntryOffset) {
                dataInputStream.seek(nextEntryOffset);
            }
        }

        if (dataInputStream.peek() + 4 <= dataInputStream.mLength) {
            int nextIfdOffset = dataInputStream.readInt();
            if (DEBUG) {
                Log.d(TAG, String.format("nextIfdOffset: %d", nextIfdOffset));
            }
            // The next IFD offset needs to be bigger than 8
            // since the first IFD offset is at least 8.
            if (nextIfdOffset > 8 && nextIfdOffset < dataInputStream.mLength) {
                dataInputStream.seek(nextIfdOffset);
                if (mAttributes[IFD_TYPE_THUMBNAIL].isEmpty()) {
                    // Do not overwrite thumbnail IFD data if it alreay exists.
                    readImageFileDirectory(dataInputStream, IFD_TYPE_THUMBNAIL);
                } else if (mAttributes[IFD_TYPE_PREVIEW].isEmpty()) {
                    readImageFileDirectory(dataInputStream, IFD_TYPE_PREVIEW);
                }
            }
        }
    }

    /**
     * JPEG compressed images do not contain IMAGE_LENGTH & IMAGE_WIDTH tags.
     * This value uses JpegInterchangeFormat(JPEG data offset) value, and calls getJpegAttributes()
     * to locate SOF(Start of Frame) marker and update the image length & width values.
     * See JEITA CP-3451C Table 5 and Section 4.8.1. B.
     */
    private void retrieveJpegImageSize(ByteOrderedDataInputStream in, int imageType)
            throws IOException {
        // Check if image already has IMAGE_LENGTH & IMAGE_WIDTH values
        ExifAttribute imageLengthAttribute =
                (ExifAttribute) mAttributes[imageType].get(TAG_IMAGE_LENGTH);
        ExifAttribute imageWidthAttribute =
                (ExifAttribute) mAttributes[imageType].get(TAG_IMAGE_WIDTH);

        if (imageLengthAttribute == null || imageWidthAttribute == null) {
            // Find if offset for JPEG data exists
            ExifAttribute jpegInterchangeFormatAttribute =
                    (ExifAttribute) mAttributes[imageType].get(TAG_JPEG_INTERCHANGE_FORMAT);
            if (jpegInterchangeFormatAttribute != null) {
                int jpegInterchangeFormat =
                        jpegInterchangeFormatAttribute.getIntValue(mExifByteOrder);

                // Searches for SOF marker in JPEG data and updates IMAGE_LENGTH & IMAGE_WIDTH tags
                getJpegAttributes(in, jpegInterchangeFormat, imageType);
            }
        }
    }

    // Sets thumbnail offset & length attributes based on JpegInterchangeFormat or StripOffsets tags
    private void setThumbnailData(ByteOrderedDataInputStream in) throws IOException {
        HashMap thumbnailData = mAttributes[IFD_TYPE_THUMBNAIL];

        ExifAttribute compressionAttribute =
                (ExifAttribute) thumbnailData.get(TAG_COMPRESSION);
        if (compressionAttribute != null) {
            mThumbnailCompression = compressionAttribute.getIntValue(mExifByteOrder);
            switch (mThumbnailCompression) {
                case DATA_JPEG: {
                    handleThumbnailFromJfif(in, thumbnailData);
                    break;
                }
                case DATA_UNCOMPRESSED:
                case DATA_JPEG_COMPRESSED: {
                    if (isSupportedDataType(thumbnailData)) {
                        handleThumbnailFromStrips(in, thumbnailData);
                    }
                    break;
                }
            }
        } else {
            // Thumbnail data may not contain Compression tag value
            mThumbnailCompression = DATA_JPEG;
            handleThumbnailFromJfif(in, thumbnailData);
        }
    }

    // Check JpegInterchangeFormat(JFIF) tags to retrieve thumbnail offset & length values
    // and reads the corresponding bytes if stream does not support seek function
    private void handleThumbnailFromJfif(ByteOrderedDataInputStream in, HashMap thumbnailData)
            throws IOException {
        ExifAttribute jpegInterchangeFormatAttribute =
                (ExifAttribute) thumbnailData.get(TAG_JPEG_INTERCHANGE_FORMAT);
        ExifAttribute jpegInterchangeFormatLengthAttribute =
                (ExifAttribute) thumbnailData.get(TAG_JPEG_INTERCHANGE_FORMAT_LENGTH);
        if (jpegInterchangeFormatAttribute != null
                && jpegInterchangeFormatLengthAttribute != null) {
            int thumbnailOffset = jpegInterchangeFormatAttribute.getIntValue(mExifByteOrder);
            int thumbnailLength = jpegInterchangeFormatLengthAttribute.getIntValue(mExifByteOrder);

            // The following code limits the size of thumbnail size not to overflow EXIF data area.
            thumbnailLength = Math.min(thumbnailLength, in.available() - thumbnailOffset);
            if (mMimeType == IMAGE_TYPE_JPEG || mMimeType == IMAGE_TYPE_RAF
                    || mMimeType == IMAGE_TYPE_RW2) {
                thumbnailOffset += mExifOffset;
            } else if (mMimeType == IMAGE_TYPE_ORF) {
                // Update offset value since RAF files have IFD data preceding MakerNote data.
                thumbnailOffset += mOrfMakerNoteOffset;
            }
            if (DEBUG) {
                Log.d(TAG, "Setting thumbnail attributes with offset: " + thumbnailOffset
                        + ", length: " + thumbnailLength);
            }
            if (thumbnailOffset > 0 && thumbnailLength > 0) {
                mHasThumbnail = true;
                mThumbnailOffset = thumbnailOffset;
                mThumbnailLength = thumbnailLength;
                if (mFilename == null && mAssetInputStream == null
                        && mSeekableFileDescriptor == null) {
                    // Save the thumbnail in memory if the input doesn't support reading again.
                    byte[] thumbnailBytes = new byte[thumbnailLength];
                    in.seek(thumbnailOffset);
                    in.readFully(thumbnailBytes);
                    mThumbnailBytes = thumbnailBytes;
                }
            }
        }
    }

    // Check StripOffsets & StripByteCounts tags to retrieve thumbnail offset & length values
    private void handleThumbnailFromStrips(ByteOrderedDataInputStream in, HashMap thumbnailData)
            throws IOException {
        ExifAttribute stripOffsetsAttribute =
                (ExifAttribute) thumbnailData.get(TAG_STRIP_OFFSETS);
        ExifAttribute stripByteCountsAttribute =
                (ExifAttribute) thumbnailData.get(TAG_STRIP_BYTE_COUNTS);

        if (stripOffsetsAttribute != null && stripByteCountsAttribute != null) {
            long[] stripOffsets =
                    (long[]) stripOffsetsAttribute.getValue(mExifByteOrder);
            long[] stripByteCounts =
                    (long[]) stripByteCountsAttribute.getValue(mExifByteOrder);

            // Set thumbnail byte array data for non-consecutive strip bytes
            byte[] totalStripBytes =
                    new byte[(int) Arrays.stream(stripByteCounts).sum()];

            int bytesRead = 0;
            int bytesAdded = 0;
            for (int i = 0; i < stripOffsets.length; i++) {
                int stripOffset = (int) stripOffsets[i];
                int stripByteCount = (int) stripByteCounts[i];

                // Skip to offset
                int skipBytes = stripOffset - bytesRead;
                if (skipBytes < 0) {
                    Log.d(TAG, "Invalid strip offset value");
                }
                in.seek(skipBytes);
                bytesRead += skipBytes;

                // Read strip bytes
                byte[] stripBytes = new byte[stripByteCount];
                in.read(stripBytes);
                bytesRead += stripByteCount;

                // Add bytes to array
                System.arraycopy(stripBytes, 0, totalStripBytes, bytesAdded,
                        stripBytes.length);
                bytesAdded += stripBytes.length;
            }

            mHasThumbnail = true;
            mThumbnailBytes = totalStripBytes;
            mThumbnailLength = totalStripBytes.length;
        }
    }

    // Check if thumbnail data type is currently supported or not
    private boolean isSupportedDataType(HashMap thumbnailData) throws IOException {
        ExifAttribute bitsPerSampleAttribute =
                (ExifAttribute) thumbnailData.get(TAG_BITS_PER_SAMPLE);
        if (bitsPerSampleAttribute != null) {
            int[] bitsPerSampleValue = (int[]) bitsPerSampleAttribute.getValue(mExifByteOrder);

            if (Arrays.equals(BITS_PER_SAMPLE_RGB, bitsPerSampleValue)) {
                return true;
            }

            // See DNG Specification 1.4.0.0. Section 3, Compression.
            if (mMimeType == IMAGE_TYPE_DNG) {
                ExifAttribute photometricInterpretationAttribute =
                        (ExifAttribute) thumbnailData.get(TAG_PHOTOMETRIC_INTERPRETATION);
                if (photometricInterpretationAttribute != null) {
                    int photometricInterpretationValue
                            = photometricInterpretationAttribute.getIntValue(mExifByteOrder);
                    if ((photometricInterpretationValue == PHOTOMETRIC_INTERPRETATION_BLACK_IS_ZERO
                            && Arrays.equals(bitsPerSampleValue, BITS_PER_SAMPLE_GREYSCALE_2))
                            || ((photometricInterpretationValue == PHOTOMETRIC_INTERPRETATION_YCBCR)
                            && (Arrays.equals(bitsPerSampleValue, BITS_PER_SAMPLE_RGB)))) {
                        return true;
                    } else {
                        // TODO: Add support for lossless Huffman JPEG data
                    }
                }
            }
        }
        if (DEBUG) {
            Log.d(TAG, "Unsupported data type value");
        }
        return false;
    }

    // Returns true if the image length and width values are <= 512.
    // See Section 4.8 of http://standardsproposals.bsigroup.com/Home/getPDF/567
    private boolean isThumbnail(HashMap map) throws IOException {
        ExifAttribute imageLengthAttribute = (ExifAttribute) map.get(TAG_IMAGE_LENGTH);
        ExifAttribute imageWidthAttribute = (ExifAttribute) map.get(TAG_IMAGE_WIDTH);

        if (imageLengthAttribute != null && imageWidthAttribute != null) {
            int imageLengthValue = imageLengthAttribute.getIntValue(mExifByteOrder);
            int imageWidthValue = imageWidthAttribute.getIntValue(mExifByteOrder);
            if (imageLengthValue <= MAX_THUMBNAIL_SIZE && imageWidthValue <= MAX_THUMBNAIL_SIZE) {
                return true;
            }
        }
        return false;
    }

    // Validate primary, preview, thumbnail image data by comparing image size
    private void validateImages(InputStream in) throws IOException {
        // Swap images based on size (primary > preview > thumbnail)
        swapBasedOnImageSize(IFD_TYPE_PRIMARY, IFD_TYPE_PREVIEW);
        swapBasedOnImageSize(IFD_TYPE_PRIMARY, IFD_TYPE_THUMBNAIL);
        swapBasedOnImageSize(IFD_TYPE_PREVIEW, IFD_TYPE_THUMBNAIL);

        // Check if image has PixelXDimension/PixelYDimension tags, which contain valid image
        // sizes, excluding padding at the right end or bottom end of the image to make sure that
        // the values are multiples of 64. See JEITA CP-3451C Table 5 and Section 4.8.1. B.
        ExifAttribute pixelXDimAttribute =
                (ExifAttribute) mAttributes[IFD_TYPE_EXIF].get(TAG_PIXEL_X_DIMENSION);
        ExifAttribute pixelYDimAttribute =
                (ExifAttribute) mAttributes[IFD_TYPE_EXIF].get(TAG_PIXEL_Y_DIMENSION);
        if (pixelXDimAttribute != null && pixelYDimAttribute != null) {
            mAttributes[IFD_TYPE_PRIMARY].put(TAG_IMAGE_WIDTH, pixelXDimAttribute);
            mAttributes[IFD_TYPE_PRIMARY].put(TAG_IMAGE_LENGTH, pixelYDimAttribute);
        }

        // Check whether thumbnail image exists and whether preview image satisfies the thumbnail
        // image requirements
        if (mAttributes[IFD_TYPE_THUMBNAIL].isEmpty()) {
            if (isThumbnail(mAttributes[IFD_TYPE_PREVIEW])) {
                mAttributes[IFD_TYPE_THUMBNAIL] = mAttributes[IFD_TYPE_PREVIEW];
                mAttributes[IFD_TYPE_PREVIEW] = new HashMap();
            }
        }

        // Check if the thumbnail image satisfies the thumbnail size requirements
        if (!isThumbnail(mAttributes[IFD_TYPE_THUMBNAIL])) {
            Log.d(TAG, "No image meets the size requirements of a thumbnail image.");
        }
    }

    /**
     * If image is uncompressed, ImageWidth/Length tags are used to store size info.
     * However, uncompressed images often store extra pixels around the edges of the final image,
     * which results in larger values for TAG_IMAGE_WIDTH and TAG_IMAGE_LENGTH tags.
     * This method corrects those tag values by checking first the values of TAG_DEFAULT_CROP_SIZE
     * See DNG Specification 1.4.0.0. Section 4. (DefaultCropSize)
     *
     * If image is a RW2 file, valid image sizes are stored in SensorBorder tags.
     * See tiff_parser.cc GetFullDimension32()
     * */
    private void updateImageSizeValues(ByteOrderedDataInputStream in, int imageType)
            throws IOException {
        // Uncompressed image valid image size values
        ExifAttribute defaultCropSizeAttribute =
                (ExifAttribute) mAttributes[imageType].get(TAG_DEFAULT_CROP_SIZE);
        // RW2 image valid image size values
        ExifAttribute topBorderAttribute =
                (ExifAttribute) mAttributes[imageType].get(TAG_RW2_SENSOR_TOP_BORDER);
        ExifAttribute leftBorderAttribute =
                (ExifAttribute) mAttributes[imageType].get(TAG_RW2_SENSOR_LEFT_BORDER);
        ExifAttribute bottomBorderAttribute =
                (ExifAttribute) mAttributes[imageType].get(TAG_RW2_SENSOR_BOTTOM_BORDER);
        ExifAttribute rightBorderAttribute =
                (ExifAttribute) mAttributes[imageType].get(TAG_RW2_SENSOR_RIGHT_BORDER);

        if (defaultCropSizeAttribute != null) {
            // Update for uncompressed image
            ExifAttribute defaultCropSizeXAttribute, defaultCropSizeYAttribute;
            if (defaultCropSizeAttribute.format == IFD_FORMAT_URATIONAL) {
                Rational[] defaultCropSizeValue =
                        (Rational[]) defaultCropSizeAttribute.getValue(mExifByteOrder);
                defaultCropSizeXAttribute =
                        ExifAttribute.createURational(defaultCropSizeValue[0], mExifByteOrder);
                defaultCropSizeYAttribute =
                        ExifAttribute.createURational(defaultCropSizeValue[1], mExifByteOrder);
            } else {
                int[] defaultCropSizeValue =
                        (int[]) defaultCropSizeAttribute.getValue(mExifByteOrder);
                defaultCropSizeXAttribute =
                        ExifAttribute.createUShort(defaultCropSizeValue[0], mExifByteOrder);
                defaultCropSizeYAttribute =
                        ExifAttribute.createUShort(defaultCropSizeValue[1], mExifByteOrder);
            }
            mAttributes[imageType].put(TAG_IMAGE_WIDTH, defaultCropSizeXAttribute);
            mAttributes[imageType].put(TAG_IMAGE_LENGTH, defaultCropSizeYAttribute);
        } else if (topBorderAttribute != null && leftBorderAttribute != null &&
                bottomBorderAttribute != null && rightBorderAttribute != null) {
            // Update for RW2 image
            int topBorderValue = topBorderAttribute.getIntValue(mExifByteOrder);
            int bottomBorderValue = bottomBorderAttribute.getIntValue(mExifByteOrder);
            int rightBorderValue = rightBorderAttribute.getIntValue(mExifByteOrder);
            int leftBorderValue = leftBorderAttribute.getIntValue(mExifByteOrder);
            if (bottomBorderValue > topBorderValue && rightBorderValue > leftBorderValue) {
                int length = bottomBorderValue - topBorderValue;
                int width = rightBorderValue - leftBorderValue;
                ExifAttribute imageLengthAttribute =
                        ExifAttribute.createUShort(length, mExifByteOrder);
                ExifAttribute imageWidthAttribute =
                        ExifAttribute.createUShort(width, mExifByteOrder);
                mAttributes[imageType].put(TAG_IMAGE_LENGTH, imageLengthAttribute);
                mAttributes[imageType].put(TAG_IMAGE_WIDTH, imageWidthAttribute);
            }
        } else {
            retrieveJpegImageSize(in, imageType);
        }
    }

    // Writes an Exif segment into the given output stream.
    private int writeExifSegment(ByteOrderedDataOutputStream dataOutputStream,
            int exifOffsetFromBeginning) throws IOException {
        // The following variables are for calculating each IFD tag group size in bytes.
        int[] ifdOffsets = new int[EXIF_TAGS.length];
        int[] ifdDataSizes = new int[EXIF_TAGS.length];

        // Remove IFD pointer tags (we'll re-add it later.)
        for (ExifTag tag : EXIF_POINTER_TAGS) {
            removeAttribute(tag.name);
        }
        // Remove old thumbnail data
        removeAttribute(JPEG_INTERCHANGE_FORMAT_TAG.name);
        removeAttribute(JPEG_INTERCHANGE_FORMAT_LENGTH_TAG.name);

        // Remove null value tags.
        for (int ifdType = 0; ifdType < EXIF_TAGS.length; ++ifdType) {
            for (Object obj : mAttributes[ifdType].entrySet().toArray()) {
                final Map.Entry entry = (Map.Entry) obj;
                if (entry.getValue() == null) {
                    mAttributes[ifdType].remove(entry.getKey());
                }
            }
        }

        // Add IFD pointer tags. The next offset of primary image TIFF IFD will have thumbnail IFD
        // offset when there is one or more tags in the thumbnail IFD.
        if (!mAttributes[IFD_TYPE_EXIF].isEmpty()) {
            mAttributes[IFD_TYPE_PRIMARY].put(EXIF_POINTER_TAGS[1].name,
                    ExifAttribute.createULong(0, mExifByteOrder));
        }
        if (!mAttributes[IFD_TYPE_GPS].isEmpty()) {
            mAttributes[IFD_TYPE_PRIMARY].put(EXIF_POINTER_TAGS[2].name,
                    ExifAttribute.createULong(0, mExifByteOrder));
        }
        if (!mAttributes[IFD_TYPE_INTEROPERABILITY].isEmpty()) {
            mAttributes[IFD_TYPE_EXIF].put(EXIF_POINTER_TAGS[3].name,
                    ExifAttribute.createULong(0, mExifByteOrder));
        }
        if (mHasThumbnail) {
            mAttributes[IFD_TYPE_THUMBNAIL].put(JPEG_INTERCHANGE_FORMAT_TAG.name,
                    ExifAttribute.createULong(0, mExifByteOrder));
            mAttributes[IFD_TYPE_THUMBNAIL].put(JPEG_INTERCHANGE_FORMAT_LENGTH_TAG.name,
                    ExifAttribute.createULong(mThumbnailLength, mExifByteOrder));
        }

        // Calculate IFD group data area sizes. IFD group data area is assigned to save the entry
        // value which has a bigger size than 4 bytes.
        for (int i = 0; i < EXIF_TAGS.length; ++i) {
            int sum = 0;
            for (Map.Entry entry : (Set<Map.Entry>) mAttributes[i].entrySet()) {
                final ExifAttribute exifAttribute = (ExifAttribute) entry.getValue();
                final int size = exifAttribute.size();
                if (size > 4) {
                    sum += size;
                }
            }
            ifdDataSizes[i] += sum;
        }

        // Calculate IFD offsets.
        int position = 8;
        for (int ifdType = 0; ifdType < EXIF_TAGS.length; ++ifdType) {
            if (!mAttributes[ifdType].isEmpty()) {
                ifdOffsets[ifdType] = position;
                position += 2 + mAttributes[ifdType].size() * 12 + 4 + ifdDataSizes[ifdType];
            }
        }
        if (mHasThumbnail) {
            int thumbnailOffset = position;
            mAttributes[IFD_TYPE_THUMBNAIL].put(JPEG_INTERCHANGE_FORMAT_TAG.name,
                    ExifAttribute.createULong(thumbnailOffset, mExifByteOrder));
            mThumbnailOffset = exifOffsetFromBeginning + thumbnailOffset;
            position += mThumbnailLength;
        }

        // Calculate the total size
        int totalSize = position + 8;  // eight bytes is for header part.
        if (DEBUG) {
            Log.d(TAG, "totalSize length: " + totalSize);
            for (int i = 0; i < EXIF_TAGS.length; ++i) {
                Log.d(TAG, String.format("index: %d, offsets: %d, tag count: %d, data sizes: %d",
                        i, ifdOffsets[i], mAttributes[i].size(), ifdDataSizes[i]));
            }
        }

        // Update IFD pointer tags with the calculated offsets.
        if (!mAttributes[IFD_TYPE_EXIF].isEmpty()) {
            mAttributes[IFD_TYPE_PRIMARY].put(EXIF_POINTER_TAGS[1].name,
                    ExifAttribute.createULong(ifdOffsets[IFD_TYPE_EXIF], mExifByteOrder));
        }
        if (!mAttributes[IFD_TYPE_GPS].isEmpty()) {
            mAttributes[IFD_TYPE_PRIMARY].put(EXIF_POINTER_TAGS[2].name,
                    ExifAttribute.createULong(ifdOffsets[IFD_TYPE_GPS], mExifByteOrder));
        }
        if (!mAttributes[IFD_TYPE_INTEROPERABILITY].isEmpty()) {
            mAttributes[IFD_TYPE_EXIF].put(EXIF_POINTER_TAGS[3].name, ExifAttribute.createULong(
                    ifdOffsets[IFD_TYPE_INTEROPERABILITY], mExifByteOrder));
        }

        // Write TIFF Headers. See JEITA CP-3451C Section 4.5.2. Table 1.
        dataOutputStream.writeUnsignedShort(totalSize);
        dataOutputStream.write(IDENTIFIER_EXIF_APP1);
        dataOutputStream.writeShort(mExifByteOrder == ByteOrder.BIG_ENDIAN
                ? BYTE_ALIGN_MM : BYTE_ALIGN_II);
        dataOutputStream.setByteOrder(mExifByteOrder);
        dataOutputStream.writeUnsignedShort(START_CODE);
        dataOutputStream.writeUnsignedInt(IFD_OFFSET);

        // Write IFD groups. See JEITA CP-3451C Section 4.5.8. Figure 9.
        for (int ifdType = 0; ifdType < EXIF_TAGS.length; ++ifdType) {
            if (!mAttributes[ifdType].isEmpty()) {
                // See JEITA CP-3451C Section 4.6.2: IFD structure.
                // Write entry count
                dataOutputStream.writeUnsignedShort(mAttributes[ifdType].size());

                // Write entry info
                int dataOffset = ifdOffsets[ifdType] + 2 + mAttributes[ifdType].size() * 12 + 4;
                for (Map.Entry entry : (Set<Map.Entry>) mAttributes[ifdType].entrySet()) {
                    // Convert tag name to tag number.
                    final ExifTag tag =
                            (ExifTag) sExifTagMapsForWriting[ifdType].get(entry.getKey());
                    final int tagNumber = tag.number;
                    final ExifAttribute attribute = (ExifAttribute) entry.getValue();
                    final int size = attribute.size();

                    dataOutputStream.writeUnsignedShort(tagNumber);
                    dataOutputStream.writeUnsignedShort(attribute.format);
                    dataOutputStream.writeInt(attribute.numberOfComponents);
                    if (size > 4) {
                        dataOutputStream.writeUnsignedInt(dataOffset);
                        dataOffset += size;
                    } else {
                        dataOutputStream.write(attribute.bytes);
                        // Fill zero up to 4 bytes
                        if (size < 4) {
                            for (int i = size; i < 4; ++i) {
                                dataOutputStream.writeByte(0);
                            }
                        }
                    }
                }

                // Write the next offset. It writes the offset of thumbnail IFD if there is one or
                // more tags in the thumbnail IFD when the current IFD is the primary image TIFF
                // IFD; Otherwise 0.
                if (ifdType == 0 && !mAttributes[IFD_TYPE_THUMBNAIL].isEmpty()) {
                    dataOutputStream.writeUnsignedInt(ifdOffsets[IFD_TYPE_THUMBNAIL]);
                } else {
                    dataOutputStream.writeUnsignedInt(0);
                }

                // Write values of data field exceeding 4 bytes after the next offset.
                for (Map.Entry entry : (Set<Map.Entry>) mAttributes[ifdType].entrySet()) {
                    ExifAttribute attribute = (ExifAttribute) entry.getValue();

                    if (attribute.bytes.length > 4) {
                        dataOutputStream.write(attribute.bytes, 0, attribute.bytes.length);
                    }
                }
            }
        }

        // Write thumbnail
        if (mHasThumbnail) {
            dataOutputStream.write(getThumbnailBytes());
        }

        // Reset the byte order to big endian in order to write remaining parts of the JPEG file.
        dataOutputStream.setByteOrder(ByteOrder.BIG_ENDIAN);

        return totalSize;
    }

    /**
     * Determines the data format of EXIF entry value.
     *
     * @param entryValue The value to be determined.
     * @return Returns two data formats gussed as a pair in integer. If there is no two candidate
               data formats for the given entry value, returns {@code -1} in the second of the pair.
     */
    private static Pair<Integer, Integer> guessDataFormat(String entryValue) {
        // See TIFF 6.0 Section 2, "Image File Directory".
        // Take the first component if there are more than one component.
        if (entryValue.contains(",")) {
            String[] entryValues = entryValue.split(",");
            Pair<Integer, Integer> dataFormat = guessDataFormat(entryValues[0]);
            if (dataFormat.first == IFD_FORMAT_STRING) {
                return dataFormat;
            }
            for (int i = 1; i < entryValues.length; ++i) {
                final Pair<Integer, Integer> guessDataFormat = guessDataFormat(entryValues[i]);
                int first = -1, second = -1;
                if (guessDataFormat.first == dataFormat.first
                        || guessDataFormat.second == dataFormat.first) {
                    first = dataFormat.first;
                }
                if (dataFormat.second != -1 && (guessDataFormat.first == dataFormat.second
                        || guessDataFormat.second == dataFormat.second)) {
                    second = dataFormat.second;
                }
                if (first == -1 && second == -1) {
                    return new Pair<>(IFD_FORMAT_STRING, -1);
                }
                if (first == -1) {
                    dataFormat = new Pair<>(second, -1);
                    continue;
                }
                if (second == -1) {
                    dataFormat = new Pair<>(first, -1);
                    continue;
                }
            }
            return dataFormat;
        }

        if (entryValue.contains("/")) {
            String[] rationalNumber = entryValue.split("/");
            if (rationalNumber.length == 2) {
                try {
                    long numerator = Long.parseLong(rationalNumber[0]);
                    long denominator = Long.parseLong(rationalNumber[1]);
                    if (numerator < 0L || denominator < 0L) {
                        return new Pair<>(IFD_FORMAT_SRATIONAL, -1);
                    }
                    if (numerator > Integer.MAX_VALUE || denominator > Integer.MAX_VALUE) {
                        return new Pair<>(IFD_FORMAT_URATIONAL, -1);
                    }
                    return new Pair<>(IFD_FORMAT_SRATIONAL, IFD_FORMAT_URATIONAL);
                } catch (NumberFormatException e)  {
                    // Ignored
                }
            }
            return new Pair<>(IFD_FORMAT_STRING, -1);
        }
        try {
            Long longValue = Long.parseLong(entryValue);
            if (longValue >= 0 && longValue <= 65535) {
                return new Pair<>(IFD_FORMAT_USHORT, IFD_FORMAT_ULONG);
            }
            if (longValue < 0) {
                return new Pair<>(IFD_FORMAT_SLONG, -1);
            }
            return new Pair<>(IFD_FORMAT_ULONG, -1);
        } catch (NumberFormatException e) {
            // Ignored
        }
        try {
            Double.parseDouble(entryValue);
            return new Pair<>(IFD_FORMAT_DOUBLE, -1);
        } catch (NumberFormatException e) {
            // Ignored
        }
        return new Pair<>(IFD_FORMAT_STRING, -1);
    }

    // An input stream to parse EXIF data area, which can be written in either little or big endian
    // order.
    private static class ByteOrderedDataInputStream extends InputStream implements DataInput {
        private static final ByteOrder LITTLE_ENDIAN = ByteOrder.LITTLE_ENDIAN;
        private static final ByteOrder BIG_ENDIAN = ByteOrder.BIG_ENDIAN;

        private DataInputStream mDataInputStream;
        private InputStream mInputStream;
        private ByteOrder mByteOrder = ByteOrder.BIG_ENDIAN;
        private final int mLength;
        private int mPosition;

        public ByteOrderedDataInputStream(InputStream in) throws IOException {
            mInputStream = in;
            mDataInputStream = new DataInputStream(in);
            mLength = mDataInputStream.available();
            mPosition = 0;
            mDataInputStream.mark(mLength);
        }

        public ByteOrderedDataInputStream(byte[] bytes) throws IOException {
            this(new ByteArrayInputStream(bytes));
        }

        public void setByteOrder(ByteOrder byteOrder) {
            mByteOrder = byteOrder;
        }

        public void seek(long byteCount) throws IOException {
            if (mPosition > byteCount) {
                mPosition = 0;
                mDataInputStream.reset();
                mDataInputStream.mark(mLength);
            } else {
                byteCount -= mPosition;
            }

            if (skipBytes((int) byteCount) != (int) byteCount) {
                throw new IOException("Couldn't seek up to the byteCount");
            }
        }

        public int peek() {
            return mPosition;
        }

        @Override
        public int available() throws IOException {
            return mDataInputStream.available();
        }

        @Override
        public int read() throws IOException {
            ++mPosition;
            return mDataInputStream.read();
        }

        @Override
        public int readUnsignedByte() throws IOException {
            ++mPosition;
            return mDataInputStream.readUnsignedByte();
        }

        @Override
        public String readLine() throws IOException {
            Log.d(TAG, "Currently unsupported");
            return null;
        }

        @Override
        public boolean readBoolean() throws IOException {
            ++mPosition;
            return mDataInputStream.readBoolean();
        }

        @Override
        public char readChar() throws IOException {
            mPosition += 2;
            return mDataInputStream.readChar();
        }

        @Override
        public String readUTF() throws IOException {
            mPosition += 2;
            return mDataInputStream.readUTF();
        }

        @Override
        public void readFully(byte[] buffer, int offset, int length) throws IOException {
            mPosition += length;
            if (mPosition > mLength) {
                throw new EOFException();
            }
            if (mDataInputStream.read(buffer, offset, length) != length) {
                throw new IOException("Couldn't read up to the length of buffer");
            }
        }

        @Override
        public void readFully(byte[] buffer) throws IOException {
            mPosition += buffer.length;
            if (mPosition > mLength) {
                throw new EOFException();
            }
            if (mDataInputStream.read(buffer, 0, buffer.length) != buffer.length) {
                throw new IOException("Couldn't read up to the length of buffer");
            }
        }

        @Override
        public byte readByte() throws IOException {
            ++mPosition;
            if (mPosition > mLength) {
                throw new EOFException();
            }
            int ch = mDataInputStream.read();
            if (ch < 0) {
                throw new EOFException();
            }
            return (byte) ch;
        }

        @Override
        public short readShort() throws IOException {
            mPosition += 2;
            if (mPosition > mLength) {
                throw new EOFException();
            }
            int ch1 = mDataInputStream.read();
            int ch2 = mDataInputStream.read();
            if ((ch1 | ch2) < 0) {
                throw new EOFException();
            }
            if (mByteOrder == LITTLE_ENDIAN) {
                return (short) ((ch2 << 8) + (ch1));
            } else if (mByteOrder == BIG_ENDIAN) {
                return (short) ((ch1 << 8) + (ch2));
            }
            throw new IOException("Invalid byte order: " + mByteOrder);
        }

        @Override
        public int readInt() throws IOException {
            mPosition += 4;
            if (mPosition > mLength) {
                throw new EOFException();
            }
            int ch1 = mDataInputStream.read();
            int ch2 = mDataInputStream.read();
            int ch3 = mDataInputStream.read();
            int ch4 = mDataInputStream.read();
            if ((ch1 | ch2 | ch3 | ch4) < 0) {
                throw new EOFException();
            }
            if (mByteOrder == LITTLE_ENDIAN) {
                return ((ch4 << 24) + (ch3 << 16) + (ch2 << 8) + ch1);
            } else if (mByteOrder == BIG_ENDIAN) {
                return ((ch1 << 24) + (ch2 << 16) + (ch3 << 8) + ch4);
            }
            throw new IOException("Invalid byte order: " + mByteOrder);
        }

        @Override
        public int skipBytes(int byteCount) throws IOException {
            int totalSkip = Math.min(byteCount, mLength - mPosition);
            int skipped = 0;
            while (skipped < totalSkip) {
                skipped += mDataInputStream.skipBytes(totalSkip - skipped);
            }
            mPosition += skipped;
            return skipped;
        }

        public int readUnsignedShort() throws IOException {
            mPosition += 2;
            if (mPosition > mLength) {
                throw new EOFException();
            }
            int ch1 = mDataInputStream.read();
            int ch2 = mDataInputStream.read();
            if ((ch1 | ch2) < 0) {
                throw new EOFException();
            }
            if (mByteOrder == LITTLE_ENDIAN) {
                return ((ch2 << 8) + (ch1));
            } else if (mByteOrder == BIG_ENDIAN) {
                return ((ch1 << 8) + (ch2));
            }
            throw new IOException("Invalid byte order: " + mByteOrder);
        }

        public long readUnsignedInt() throws IOException {
            return readInt() & 0xffffffffL;
        }

        @Override
        public long readLong() throws IOException {
            mPosition += 8;
            if (mPosition > mLength) {
                throw new EOFException();
            }
            int ch1 = mDataInputStream.read();
            int ch2 = mDataInputStream.read();
            int ch3 = mDataInputStream.read();
            int ch4 = mDataInputStream.read();
            int ch5 = mDataInputStream.read();
            int ch6 = mDataInputStream.read();
            int ch7 = mDataInputStream.read();
            int ch8 = mDataInputStream.read();
            if ((ch1 | ch2 | ch3 | ch4 | ch5 | ch6 | ch7 | ch8) < 0) {
                throw new EOFException();
            }
            if (mByteOrder == LITTLE_ENDIAN) {
                return (((long) ch8 << 56) + ((long) ch7 << 48) + ((long) ch6 << 40)
                        + ((long) ch5 << 32) + ((long) ch4 << 24) + ((long) ch3 << 16)
                        + ((long) ch2 << 8) + (long) ch1);
            } else if (mByteOrder == BIG_ENDIAN) {
                return (((long) ch1 << 56) + ((long) ch2 << 48) + ((long) ch3 << 40)
                        + ((long) ch4 << 32) + ((long) ch5 << 24) + ((long) ch6 << 16)
                        + ((long) ch7 << 8) + (long) ch8);
            }
            throw new IOException("Invalid byte order: " + mByteOrder);
        }

        @Override
        public float readFloat() throws IOException {
            return Float.intBitsToFloat(readInt());
        }

        @Override
        public double readDouble() throws IOException {
            return Double.longBitsToDouble(readLong());
        }
    }

    // An output stream to write EXIF data area, which can be written in either little or big endian
    // order.
    private static class ByteOrderedDataOutputStream extends FilterOutputStream {
        private final OutputStream mOutputStream;
        private ByteOrder mByteOrder;

        public ByteOrderedDataOutputStream(OutputStream out, ByteOrder byteOrder) {
            super(out);
            mOutputStream = out;
            mByteOrder = byteOrder;
        }

        public void setByteOrder(ByteOrder byteOrder) {
            mByteOrder = byteOrder;
        }

        public void write(byte[] bytes) throws IOException {
            mOutputStream.write(bytes);
        }

        public void write(byte[] bytes, int offset, int length) throws IOException {
            mOutputStream.write(bytes, offset, length);
        }

        public void writeByte(int val) throws IOException {
            mOutputStream.write(val);
        }

        public void writeShort(short val) throws IOException {
            if (mByteOrder == ByteOrder.LITTLE_ENDIAN) {
                mOutputStream.write((val >>> 0) & 0xFF);
                mOutputStream.write((val >>> 8) & 0xFF);
            } else if (mByteOrder == ByteOrder.BIG_ENDIAN) {
                mOutputStream.write((val >>> 8) & 0xFF);
                mOutputStream.write((val >>> 0) & 0xFF);
            }
        }

        public void writeInt(int val) throws IOException {
            if (mByteOrder == ByteOrder.LITTLE_ENDIAN) {
                mOutputStream.write((val >>> 0) & 0xFF);
                mOutputStream.write((val >>> 8) & 0xFF);
                mOutputStream.write((val >>> 16) & 0xFF);
                mOutputStream.write((val >>> 24) & 0xFF);
            } else if (mByteOrder == ByteOrder.BIG_ENDIAN) {
                mOutputStream.write((val >>> 24) & 0xFF);
                mOutputStream.write((val >>> 16) & 0xFF);
                mOutputStream.write((val >>> 8) & 0xFF);
                mOutputStream.write((val >>> 0) & 0xFF);
            }
        }

        public void writeUnsignedShort(int val) throws IOException {
            writeShort((short) val);
        }

        public void writeUnsignedInt(long val) throws IOException {
            writeInt((int) val);
        }
    }

    // Swaps image data based on image size
    private void swapBasedOnImageSize(@IfdType int firstIfdType, @IfdType int secondIfdType)
            throws IOException {
        if (mAttributes[firstIfdType].isEmpty() || mAttributes[secondIfdType].isEmpty()) {
            if (DEBUG) {
                Log.d(TAG, "Cannot perform swap since only one image data exists");
            }
            return;
        }

        ExifAttribute firstImageLengthAttribute =
                (ExifAttribute) mAttributes[firstIfdType].get(TAG_IMAGE_LENGTH);
        ExifAttribute firstImageWidthAttribute =
                (ExifAttribute) mAttributes[firstIfdType].get(TAG_IMAGE_WIDTH);
        ExifAttribute secondImageLengthAttribute =
                (ExifAttribute) mAttributes[secondIfdType].get(TAG_IMAGE_LENGTH);
        ExifAttribute secondImageWidthAttribute =
                (ExifAttribute) mAttributes[secondIfdType].get(TAG_IMAGE_WIDTH);

        if (firstImageLengthAttribute == null || firstImageWidthAttribute == null) {
            if (DEBUG) {
                Log.d(TAG, "First image does not contain valid size information");
            }
        } else if (secondImageLengthAttribute == null || secondImageWidthAttribute == null) {
            if (DEBUG) {
                Log.d(TAG, "Second image does not contain valid size information");
            }
        } else {
            int firstImageLengthValue = firstImageLengthAttribute.getIntValue(mExifByteOrder);
            int firstImageWidthValue = firstImageWidthAttribute.getIntValue(mExifByteOrder);
            int secondImageLengthValue = secondImageLengthAttribute.getIntValue(mExifByteOrder);
            int secondImageWidthValue = secondImageWidthAttribute.getIntValue(mExifByteOrder);

            if (firstImageLengthValue < secondImageLengthValue &&
                    firstImageWidthValue < secondImageWidthValue) {
                HashMap tempMap = mAttributes[firstIfdType];
                mAttributes[firstIfdType] = mAttributes[secondIfdType];
                mAttributes[secondIfdType] = tempMap;
            }
        }
    }

    // Checks if there is a match
    private boolean containsMatch(byte[] mainBytes, byte[] findBytes) {
        for (int i = 0; i < mainBytes.length - findBytes.length; i++) {
            for (int j = 0; j < findBytes.length; j++) {
                if (mainBytes[i + j] != findBytes[j]) {
                    break;
                }
                if (j == findBytes.length - 1) {
                    return true;
                }
            }
        }
        return false;
    }
}<|MERGE_RESOLUTION|>--- conflicted
+++ resolved
@@ -1300,16 +1300,13 @@
     private int mThumbnailOffset;
     private int mThumbnailLength;
     private byte[] mThumbnailBytes;
-<<<<<<< HEAD
     private int mThumbnailCompression;
     private int mExifOffset;
     private int mOrfMakerNoteOffset;
     private int mOrfThumbnailOffset;
     private int mOrfThumbnailLength;
     private int mRw2JpgFromRawOffset;
-=======
     private boolean mIsSupportedFile;
->>>>>>> 77a7787c
 
     // Pattern to check non zero timestamp
     private static final Pattern sNonZeroTimePattern = Pattern.compile(".*[1-9].*");
@@ -1717,30 +1714,18 @@
                     break;
                 }
             }
-<<<<<<< HEAD
             // Set thumbnail image offset and length
             setThumbnailData(inputStream);
-        } catch (IOException e) {
-            // Ignore exceptions in order to keep the compatibility with the old versions of
-            // ExifInterface.
-            if (DEBUG) {
-                Log.w(TAG, "Invalid image: ExifInterface got an unsupported image format file"
-                        + "(ExifInterface supports JPEG and some RAW image formats only) "
-                        + "or a corrupted JPEG file to ExifInterface.", e);
-            }
-=======
-
-            // Process JPEG input stream
-            getJpegAttributes(in);
             mIsSupportedFile = true;
         } catch (IOException e) {
             // Ignore exceptions in order to keep the compatibility with the old versions of
             // ExifInterface.
             mIsSupportedFile = false;
-            Log.w(TAG, "Invalid image: ExifInterface got an unsupported image format file"
-                    + "(ExifInterface supports JPEG and some RAW image formats only) "
-                    + "or a corrupted JPEG file to ExifInterface.", e);
->>>>>>> 77a7787c
+            if (DEBUG) {
+                Log.w(TAG, "Invalid image: ExifInterface got an unsupported image format file"
+                        + "(ExifInterface supports JPEG and some RAW image formats only) "
+                        + "or a corrupted JPEG file to ExifInterface.", e);
+            }
         } finally {
             addDefaultValuesForCompatibility();
 
@@ -1778,11 +1763,7 @@
      * and make a single call rather than multiple calls for each attribute.
      */
     public void saveAttributes() throws IOException {
-<<<<<<< HEAD
-        if (mMimeType != IMAGE_TYPE_JPEG) {
-=======
-        if (!mIsSupportedFile || mIsRaw) {
->>>>>>> 77a7787c
+        if (!mIsSupportedFile || mMimeType != IMAGE_TYPE_JPEG) {
             throw new UnsupportedOperationException(
                     "ExifInterface only supports saving attributes on JPEG formats.");
         }
