/*
 * Copyright 2014, The Android Open Source Project
 *
 * Licensed under the Apache License, Version 2.0 (the "License");
 * you may not use this file except in compliance with the License.
 * You may obtain a copy of the License at
 *
 *     http://www.apache.org/licenses/LICENSE-2.0
 *
 * Unless required by applicable law or agreed to in writing, software
 * distributed under the License is distributed on an "AS IS" BASIS,
 * WITHOUT WARRANTIES OR CONDITIONS OF ANY KIND, either express or implied.
 * See the License for the specific language governing permissions and
 * limitations under the License.
 */

package android.telecom;

import android.os.Parcel;
import android.os.Parcelable;

import java.util.ArrayList;
import java.util.List;

import com.android.internal.telecom.IVideoProvider;

/**
 * A parcelable representation of a conference connection.
 * @hide
 */
public final class ParcelableConference implements Parcelable {

    private PhoneAccountHandle mPhoneAccount;
    private int mState;
    private int mConnectionCapabilities;
    private List<String> mConnectionIds;
<<<<<<< HEAD
    private long mConnectTimeMillis;
    private final IVideoProvider mVideoProvider;
    private final int mVideoState;
=======
    private long mConnectTimeMillis = Conference.CONNECT_TIME_NOT_SPECIFIED;
    private StatusHints mStatusHints;
>>>>>>> edc625f5

    public ParcelableConference(
            PhoneAccountHandle phoneAccount,
            int state,
            int connectionCapabilities,
            List<String> connectionIds,
<<<<<<< HEAD
            IVideoProvider videoProvider,
            int videoState) {
=======
            long connectTimeMillis,
            StatusHints statusHints) {
>>>>>>> edc625f5
        mPhoneAccount = phoneAccount;
        mState = state;
        mConnectionCapabilities = connectionCapabilities;
        mConnectionIds = connectionIds;
<<<<<<< HEAD
        mConnectTimeMillis = Conference.CONNECT_TIME_NOT_SPECIFIED;
        mVideoProvider = videoProvider;
        mVideoState = videoState;
    }

    public ParcelableConference(
            PhoneAccountHandle phoneAccount,
            int state,
            int connectionCapabilities,
            List<String> connectionIds,
            IVideoProvider videoProvider,
            int videoState,
            long connectTimeMillis) {
        this(phoneAccount, state, connectionCapabilities, connectionIds, videoProvider, videoState);
=======
>>>>>>> edc625f5
        mConnectTimeMillis = connectTimeMillis;
        mStatusHints = statusHints;
    }

    @Override
    public String toString() {
        return (new StringBuffer())
                .append("account: ")
                .append(mPhoneAccount)
                .append(", state: ")
                .append(Connection.stateToString(mState))
                .append(", capabilities: ")
                .append(Connection.capabilitiesToString(mConnectionCapabilities))
                .append(", connectTime: ")
                .append(mConnectTimeMillis)
                .append(", children: ")
                .append(mConnectionIds)
                .append(", VideoState: ")
                .append(mVideoState)
                .append(", VideoProvider: ")
                .append(mVideoProvider)
                .toString();
    }

    public PhoneAccountHandle getPhoneAccount() {
        return mPhoneAccount;
    }

    public int getState() {
        return mState;
    }

    public int getConnectionCapabilities() {
        return mConnectionCapabilities;
    }

    public List<String> getConnectionIds() {
        return mConnectionIds;
    }

    public long getConnectTimeMillis() {
        return mConnectTimeMillis;
    }
    public IVideoProvider getVideoProvider() {
        return mVideoProvider;
    }

    public int getVideoState() {
        return mVideoState;
    }

    public StatusHints getStatusHints() {
        return mStatusHints;
    }

    public static final Parcelable.Creator<ParcelableConference> CREATOR =
            new Parcelable.Creator<ParcelableConference> () {
        @Override
        public ParcelableConference createFromParcel(Parcel source) {
            ClassLoader classLoader = ParcelableConference.class.getClassLoader();
            PhoneAccountHandle phoneAccount = source.readParcelable(classLoader);
            int state = source.readInt();
            int capabilities = source.readInt();
            List<String> connectionIds = new ArrayList<>(2);
            source.readList(connectionIds, classLoader);
            long connectTimeMillis = source.readLong();
            StatusHints statusHints = source.readParcelable(classLoader);

            IVideoProvider videoCallProvider =
                    IVideoProvider.Stub.asInterface(source.readStrongBinder());
            int videoState = source.readInt();

            return new ParcelableConference(phoneAccount, state, capabilities, connectionIds,
<<<<<<< HEAD
                    videoCallProvider, videoState, connectTimeMillis);
=======
                    connectTimeMillis, statusHints);
>>>>>>> edc625f5
        }

        @Override
        public ParcelableConference[] newArray(int size) {
            return new ParcelableConference[size];
        }
    };

    /** {@inheritDoc} */
    @Override
    public int describeContents() {
        return 0;
    }

    /** Writes ParcelableConference object into a Parcel. */
    @Override
    public void writeToParcel(Parcel destination, int flags) {
        destination.writeParcelable(mPhoneAccount, 0);
        destination.writeInt(mState);
        destination.writeInt(mConnectionCapabilities);
        destination.writeList(mConnectionIds);
        destination.writeLong(mConnectTimeMillis);
<<<<<<< HEAD
        destination.writeStrongBinder(
                mVideoProvider != null ? mVideoProvider.asBinder() : null);
        destination.writeInt(mVideoState);
=======
        destination.writeParcelable(mStatusHints, 0);
>>>>>>> edc625f5
    }
}<|MERGE_RESOLUTION|>--- conflicted
+++ resolved
@@ -34,36 +34,10 @@
     private int mState;
     private int mConnectionCapabilities;
     private List<String> mConnectionIds;
-<<<<<<< HEAD
-    private long mConnectTimeMillis;
+    private long mConnectTimeMillis = Conference.CONNECT_TIME_NOT_SPECIFIED;
     private final IVideoProvider mVideoProvider;
     private final int mVideoState;
-=======
-    private long mConnectTimeMillis = Conference.CONNECT_TIME_NOT_SPECIFIED;
     private StatusHints mStatusHints;
->>>>>>> edc625f5
-
-    public ParcelableConference(
-            PhoneAccountHandle phoneAccount,
-            int state,
-            int connectionCapabilities,
-            List<String> connectionIds,
-<<<<<<< HEAD
-            IVideoProvider videoProvider,
-            int videoState) {
-=======
-            long connectTimeMillis,
-            StatusHints statusHints) {
->>>>>>> edc625f5
-        mPhoneAccount = phoneAccount;
-        mState = state;
-        mConnectionCapabilities = connectionCapabilities;
-        mConnectionIds = connectionIds;
-<<<<<<< HEAD
-        mConnectTimeMillis = Conference.CONNECT_TIME_NOT_SPECIFIED;
-        mVideoProvider = videoProvider;
-        mVideoState = videoState;
-    }
 
     public ParcelableConference(
             PhoneAccountHandle phoneAccount,
@@ -72,10 +46,15 @@
             List<String> connectionIds,
             IVideoProvider videoProvider,
             int videoState,
-            long connectTimeMillis) {
-        this(phoneAccount, state, connectionCapabilities, connectionIds, videoProvider, videoState);
-=======
->>>>>>> edc625f5
+            long connectTimeMillis,
+            StatusHints statusHints) {
+        mPhoneAccount = phoneAccount;
+        mState = state;
+        mConnectionCapabilities = connectionCapabilities;
+        mConnectionIds = connectionIds;
+        mConnectTimeMillis = Conference.CONNECT_TIME_NOT_SPECIFIED;
+        mVideoProvider = videoProvider;
+        mVideoState = videoState;
         mConnectTimeMillis = connectTimeMillis;
         mStatusHints = statusHints;
     }
@@ -149,11 +128,7 @@
             int videoState = source.readInt();
 
             return new ParcelableConference(phoneAccount, state, capabilities, connectionIds,
-<<<<<<< HEAD
-                    videoCallProvider, videoState, connectTimeMillis);
-=======
-                    connectTimeMillis, statusHints);
->>>>>>> edc625f5
+                    videoCallProvider, videoState, connectTimeMillis, statusHints);
         }
 
         @Override
@@ -176,12 +151,9 @@
         destination.writeInt(mConnectionCapabilities);
         destination.writeList(mConnectionIds);
         destination.writeLong(mConnectTimeMillis);
-<<<<<<< HEAD
         destination.writeStrongBinder(
                 mVideoProvider != null ? mVideoProvider.asBinder() : null);
         destination.writeInt(mVideoState);
-=======
         destination.writeParcelable(mStatusHints, 0);
->>>>>>> edc625f5
     }
 }