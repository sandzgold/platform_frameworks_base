--- conflicted
+++ resolved
@@ -111,14 +111,10 @@
             Phone.APN_TYPE_MMS,
             Phone.APN_TYPE_HIPRI };
 
-<<<<<<< HEAD
     // if we have no active Apn this is null
     protected ApnSetting mActiveApn;
 
-    // Possibly promoate to base class, the only difference is
-=======
     // Possibly promote to base class, the only difference is
->>>>>>> e25863c9
     // the INTENT_RECONNECT_ALARM action is a different string.
     // Do consider technology changes if it is promoted.
     BroadcastReceiver mIntentReceiver = new BroadcastReceiver ()
