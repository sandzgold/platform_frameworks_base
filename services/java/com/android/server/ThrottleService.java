--- conflicted
+++ resolved
@@ -444,15 +444,9 @@
                     Settings.Secure.THROTTLE_MAX_NTP_CACHE_AGE_SEC, MAX_NTP_CACHE_AGE_SEC);
 
             Slog.d(TAG, "onPolicyChanged testing=" + testing +", period=" + mPolicyPollPeriodSec +
-<<<<<<< HEAD
                     ", threshold=" + mPolicyThreshold.get() + ", value=" +
                     mPolicyThrottleValue.get() + ", resetDay=" + mPolicyResetDay + ", noteType=" +
-                    mPolicyNotificationsAllowedMask);
-=======
-                    ", threshold=" + mPolicyThreshold + ", value=" + mPolicyThrottleValue +
-                    ", resetDay=" + mPolicyResetDay + ", noteType=" +
                     mPolicyNotificationsAllowedMask + ", maxNtpCacheAge=" + mMaxNtpCacheAgeSec);
->>>>>>> 3cd6a3e3
 
             // force updates
             mThrottleIndex.set(THROTTLE_INDEX_UNINITIALIZED);
@@ -730,14 +724,9 @@
         getBestTime(false);
     }
 
-<<<<<<< HEAD
-    private static final int MAX_NTP_CACHE_AGE = 60 * 1000;
+    private static final int MAX_NTP_CACHE_AGE_SEC = 60 * 60 * 24; // 1 day
     private static final int MAX_NTP_FETCH_WAIT = 20 * 1000;
-=======
-    private static final int MAX_NTP_CACHE_AGE_SEC = 60 * 60 * 24; // 1 day
-    private static final int MAX_NTP_FETCH_WAIT = 10 * 1000;
     private int mMaxNtpCacheAgeSec = MAX_NTP_CACHE_AGE_SEC;
->>>>>>> 3cd6a3e3
     private long cachedNtp;
     private long cachedNtpTimestamp;
 
@@ -748,11 +737,7 @@
         if (mNtpServer != null) {
             if (mNtpActive) {
                 long ntpAge = SystemClock.elapsedRealtime() - cachedNtpTimestamp;
-<<<<<<< HEAD
-                if (ntpAge < MAX_NTP_CACHE_AGE || fast) {
-=======
-                if (ntpAge < mMaxNtpCacheAgeSec * 1000) {
->>>>>>> 3cd6a3e3
+                if (ntpAge < mMaxNtpCacheAgeSec * 1000 || fast) {
                     if (VDBG) Slog.v(TAG, "using cached time");
                     return cachedNtp + ntpAge;
                 }
@@ -1137,12 +1122,8 @@
                 "and ends in " + (getResetTime(mIface) - System.currentTimeMillis()) / 1000 +
                 " seconds.");
         pw.println("Polling every " + mPolicyPollPeriodSec + " seconds");
-<<<<<<< HEAD
         pw.println("Current Throttle Index is " + mThrottleIndex.get());
-=======
-        pw.println("Current Throttle Index is " + mThrottleIndex);
         pw.println("Max NTP Cache Age is " + mMaxNtpCacheAgeSec);
->>>>>>> 3cd6a3e3
 
         for (int i = 0; i < mRecorder.getPeriodCount(); i++) {
             pw.println(" Period[" + i + "] - read:" + mRecorder.getPeriodRx(i) + ", written:" +
